# Change Log
All notable changes to this project will be documented in this file.
This project adheres to [Semantic Versioning](http://semver.org/).

## [Unreleased]
<<<<<<< HEAD
## Added
- dashboards can now be created using the API and uploaded to Plotly. Use `import plotly.dashboard_objs` to be create a dashboard a `Dashboard` object. You can learn more about `Dashboard` objects by running `help(plotly.dashboard_objs.Dashboard)` and `help(plotly.plotly.plotly.dashboard_ops)` for uploading and retrieving dashboards from the cloud.
=======
>>>>>>> 4b06dfd2

## [2.0.2] - 2017-02-20
### Fixed
- Offline plots created with `plotly.offline.plot` now resize as expected when the window is resized.
- `plotly.figure_factory.create_distplot` now can support more than 10 traces without raising an error. Updated so that if the list of `colors` (default colors too) is less than your number of traces, the color for your traces will loop around to start when it hits the end.

## [2.0.1] - 2017-02-07
### Added
- Support for rendering plots in [nteract](https://nteract.io/)!
  See [https://github.com/nteract/nteract/pull/662](https://github.com/nteract/nteract/pull/662)
  for the associated PR in nteract.
- As part of the above, plotly output now prints with a [custom mimetype](https://github.com/plotly/plotly.py/blob/f65724f06b894a5db94245ee4889c632b887d8ce/plotly/offline/offline.py#L348) - `application/vnd.plotly.v1+json`

### Added
- `memoize` decorator added to `plotly.utils`

### Changed
- a `Grid` from `plotly.grid_objs` now accepts a `pandas.Dataframe` as its argument.
- computationally-intensive `graph_reference` functions are memoized.

## [2.0.0] - 2017-01-25
### Changed
- `plotly.exceptions.PlotlyRequestException` is *always* raised for network
failures. Previously either a `PlotlyError`, `PlotlyRequestException`, or a
`requests.exceptions.ReqestException` could be raised. In particular, scripts
which depend on `try-except` blocks containing network requests should be
revisited.
- `plotly.py:sign_in` now validates to the plotly server specified in your
  config. If it cannot make a successful request, it raises a `PlotlyError`.
- `plotly.figure_factory` will raise an `ImportError` if `numpy` is not
  installed.
- `plotly.figure_factory.create_violin()` now has a `rugplot` parameter which
  determines whether or not a rugplot is draw beside each violin plot.

### Deprecated
- `plotly.tools.FigureFactory`. Use `plotly.figure_factory.*`.
- (optional imports) `plotly.tools._*_imported` It was private anyhow, but now
it's gone. (e.g., `_numpy_imported`)
- (plotly v2 helper) `plotly.py._api_v2` It was private anyhow, but now it's
gone.

## [1.13.0] - 2016-12-17
### Added
- Python 3.5 has been added as a tested environment for this package.

### Updated
- `plotly.plotly.create_animations` and `plotly.plotly.icreate_animations` now return appropriate error messages if the response is not successful.
- `frames` are now integrated into GRAPH_REFERENCE and figure validation.

### Changed
- The plot-schema from `https://api.plot.ly/plot-schema` is no longer updated on import.

## [1.12.12] - 2016-12-06
### Updated
- Updated `plotly.min.js` to version 1.20.5 for `plotly.offline`.
  - See [the plotly.js CHANGELOG](https://github.com/plotly/plotly.js/blob/master/CHANGELOG.md) for additional information regarding the updates
- `FF.create_scatterplotmatrix` now by default does not show the trace labels for the box plots, only if `diag=box` is selected for the diagonal subplot type.

## [1.12.11] - 2016-12-01
### Fixed
- The `link text` in the bottom right corner of the offline plots now properly displays `Export to [Domain Name]` for the given domain name set in the users' `.config` file.

## [1.12.10] - 2016-11-28
### Updated
- `FF.create_violin` and `FF.create_scatterplotmatrix` now by default do not print subplot grid information in output
- Removed alert that occured when downloading plot images offline. Please note: for higher resolution images and more export options, consider making requests to our image servers. See: `help(py.image)` for more details.

### Added
- Plot configuration options for offline plots. See the list of [configuration options](https://github.com/Rikorose/plotly.py/blob/master/plotly/offline/offline.py#L189) and [examples](https://plot.ly/javascript/configuration-options/) for more information.
  - Please note that these configuration options are for offline plots ONLY. For configuration options when embedding online plots please see our [embed tutorial](http://help.plot.ly/embed-graphs-in-websites/#step-8-customize-the-iframe).
- `colors.py` file which contains functions for manipulating and validating colors and arrays of colors
- 'scale' param in `FF.create_trisurf` which now can set the interpolation on the colorscales
- animations now work in offline mode. By running `plotly.offline.plot()` and `plotly.offline.iplot()` with a `fig` with `frames`, the resulting plot will cycle through the figures defined in `frames` either in the browser or in an ipython notebook respectively. Here's an example:
```
import IPython.display
from IPython.display import display, HTML
from plotly.offline import download_plotlyjs, init_notebook_mode, plot, iplot
init_notebook_mode(connected=True)

figure_or_data = {'data': [{'x': [1, 2], 'y': [0, 1]}],
                  'layout': {'xaxis': {'range': [0, 3], 'autorange': False},
                             'yaxis': {'range': [0, 20], 'autorange': False},
                  'title': 'First Title'},
                  'frames': [{'data': [{'x': [1, 2], 'y': [5, 7]}]},
                             {'data': [{'x': [-1, 3], 'y': [3, 9]}]},
                             {'data': [{'x': [2, 2.6], 'y': [7, 5]}]},
                             {'data': [{'x': [1.5, 3], 'y': [7.5, 4]}]},
                             {'data': [{'x': [1, 2], 'y': [0, 1]}],
                              'layout': {'title': 'End Title'}}]}
iplot(figure_or_data)
```
More examples can be found at https://plot.ly/python/animations/.
- animations now work in online mode: use `plotly.plotly.create_animations` and `plotly.plotly.icreate_animations` which animate a figure with the `frames` argument. Here is a simple example:
```
import plotly.plotly as py
from plotly.grid_objs import Grid, Column

column_1 = Column([0.5], 'x')
column_2 = Column([0.5], 'y')
column_3 = Column([1.5], 'x2')
column_4 = Column([1.5], 'y2')

grid = Grid([column_1, column_2, column_3, column_4])
py.grid_ops.upload(grid, 'ping_pong_grid', auto_open=False)

# create figure
figure = {
    'data': [
        {
            'xsrc': grid.get_column_reference('x'),
            'ysrc': grid.get_column_reference('y'),
            'mode': 'markers',
        }
    ],
    'layout': {'title': 'Ping Pong Animation',
               'xaxis': {'range': [0, 2], 'autorange': False},
               'yaxis': {'range': [0, 2], 'autorange': False},
               'updatemenus': [{
                   'buttons': [
                       {'args': [None],
                        'label': u'Play',
                        'method': u'animate'}
               ],
               'pad': {'r': 10, 't': 87},
               'showactive': False,
               'type': 'buttons'
                }]},
    'frames': [
        {
            'data': [
                {
                    'xsrc': grid.get_column_reference('x2'),
                    'ysrc': grid.get_column_reference('y2'),
                    'mode': 'markers',
                }
            ]
        },
        {
            'data': [
                {
                    'xsrc': grid.get_column_reference('x'),
                    'ysrc': grid.get_column_reference('y'),
                    'mode': 'markers',
                }
            ]
        }
    ]
}

py.create_animations(figure, 'ping_pong')
```

### Fixed
- Trisurf now uses correct `Plotly Colorscales` when called
- Fixed a bug in the format of unique-identifiers in columns of grids that are uploaded to plotly via `plotly.plotly.upload`. See https://github.com/plotly/plotly.py/pull/599 for details. In particular, creating plots that are based off of plotly grids is no longer broken. Here is an example:

```
import plotly.plotly as py
from plotly.grid_objs import Grid, Column

c1 = Column([6, 6, 6, 5], 'column 1')
c2 = Column(['a', 'b', 'c', 'd'], 'column 2')
g = Grid([c1, c2])

# Upload the grid
py.grid_ops.upload(g, 'my-grid', auto_open=False)

# Make a graph that with data that is referenced from that grid
trace = Scatter(xsrc=g[0], ysrc=g[1])
url = py.plot([trace], filename='my-plot')
```
Then, whenever you update the data in `'my-grid'`, the associated plot will update too. See https://plot.ly/python/data-api for more details on usage and examples.

## [1.12.9] - 2016-08-22
### Fixed
- the colorbar in `.create_trisurf` now displays properly in `offline mode`.

### Updated
- the colorbar in `.create_trisurf` now displays the appropriate max and min values on the ends of the bar which corresponding to the coloring metric of the figure
- `edges_color` is now a param in `.create_trisurf` which only takes `rgb` values at the moment

## [1.12.8] - 2016-08-18
### Fixed
- Fixed color bug with trisurf plots where certain triangles were colored strangely. The coordinates of `rgb(...)` are now rounded to their nearest integer (using Python3 method of rounding), then placed in the color string to fix the issue.

## [1.12.7] - 2016-08-17
### Fixed
- Edited `plotly.min.js` due to issue using `iplot` to plot offline in Jupyter Notebooks
  - Please note that `plotly.min.js` may be cached in your Jupyter Notebook. Therefore, if you continue to experience this issue after upgrading the Plotly package please open a new notebook or clear the cache to ensure the correct `plotly.min.js` is referenced.

## [1.12.6] - 2016-08-09
### Updated
- Updated `plotly.min.js` from 1.14.1 to 1.16.2
  - Trace type scattermapbox is now part of the main bundle
  - Add updatemenus (aka dropdowns) layout components
  - See [the plotly.js CHANGELOG](https://github.com/plotly/plotly.js/blob/master/CHANGELOG.md) for additional information regarding the updates

## [1.12.5] - 2016-08-03
### Updated
- `.create_trisurf` now supports a visible colorbar for the trisurf plots. Check out the docs for help:
```
import plotly.tools as tls
help(tls.FigureFactory.create_trisurf)
```

## [1.12.4] - 2016-07-14
### Added
- The FigureFactory can now create 2D-density charts with `.create_2D_density`. Check it out with:
```
import plotly.tools as tls
help(tls.FigureFactory.create_2D_density)
```

## [1.12.3] - 2016-06-30
### Updated
- Updated `plotly.min.js` from 1.13.0 to 1.14.1
  - Numerous additions and changes where made to the mapbox layout layers attributes
  - Attribute line.color in scatter3d traces now support color scales
  - Layout shapes can now be moved and resized (except for 'path' shapes) in editable contexts
  - See [the plotly.js CHANGELOG](https://github.com/plotly/plotly.js/blob/master/CHANGELOG.md#1141----2016-06-28) for additional information regarding the updates
- Updated `default-schema`

### Added
- Added `update_plotlyjs_for_offline` in makefile in order to automate updating `plotly.min.js` for offline mode

## [1.12.2] - 2016-06-20
### Updated
- Updated plotly.min.js so the offline mode is using plotly.js v1.13.0
  - Fix `Plotly.toImage` and `Plotly.downloadImage` bug specific to Chrome 51 on OSX
  - Beta version of the scattermapbox trace type - which allows users to create mapbox-gl maps using the plotly.js API. Note that scattermapbox is only available through custom bundling in this release.
  - See [the plotly.js CHANGELOG](https://github.com/plotly/plotly.js/blob/master/CHANGELOG.md#1130----2016-05-26) for additional additions and updates.

### Added
- The FigureFactory can now create gantt charts with `.create_gantt`. Check it out with:
```
import plotly.tools as tls
help(tls.FigureFactory.create_gantt)
```
- Ability to download images in offline mode. By providing an extra keyword `image` to the existing plot calls, you can now download the images of the plots you make in offline mode.

### Fixed
- Fixed check for the height parameter passed to `_plot_html`, and now sets the correct `link text` for plots
generated in offline mode.


## [1.12.1] - 2016-06-19
### Added
- The FigureFactory can now create violin plots with `.create_violin`. Check it out with:
```
import plotly.tools as tls
help(tls.FigureFactory.create_violin)
```

## [1.12.0] - 2016-06-06
### Added
- Added ability to enable/disable SSL certificate verification for streaming. Disabling SSL certification verification requires Python v2.7.9 / v3.4.3 (or above). This feature can be toggled via the `plotly_ssl_verification` configuration setting.

## [1.11.0] - 2016-05-27
### Updated
- Changed the default option for `create_distplot` in the figure factory from `probability` to `probability density` and also added the `histnorm` parameter to allow the user to choose between the two options.
Note: This is a backwards incompatible change.

- Updated plotly.min.js so the offline mode is using plotly.js v1.12.0
  - Light position is now configurable in surface traces
  - surface and mesh3d lighting attributes are now accompanied with comprehensive descriptions

- Allowed `create_scatterplotmatrix` and `create_trisurf` to use divergent and categorical colormaps. The parameter `palette` has been replaced by `colormap` and `use_palette` has been removed. In `create_scatterplotmatrix`, users can now:
  - Input a list of different color types (hex, tuple, rgb) to `colormap` to map colors divergently
  - Use the same list to categorically group the items in the index column
  - Pass a singlton color type to `colormap` to color all the data with one color
  - Input a dictionary to `colormap` to map index values to a specific color
  - 'cat' and 'seq' are valid options for `colormap_type`, which specify the type of colormap being used

- In `create_trisurf`, the parameter `dist_func` has been replaced by `color_func`. Users can now:
  - Input a list of different color types (hex, tuple, rgb) to `colormap` to map colors divergently
  - Input a list|array of hex and rgb colors to `color_func` to assign each simplex to a color

### Added
- Added the option to load plotly.js from a CDN by setting the parameter `connected=True`
 in the `init_notebook_mode()` function call
- The FigureFactory can now create trisurf plots with `.create_trisurf`. Check it out with:
```
import plotly.tools as tls
help(tls.FigureFactory.create_trisurf)
```



## [1.10.0] - 2016-05-19
### Fixed
- Version 1.9.13 fixed an issue in offline mode where if you ran `init_notebook_mode`
more than once the function would skip importing (because it saw that it had
already imported the library) but then accidentally clear plotly.js from the DOM.
This meant that if you ran `init_notebook_mode` more than once, your graphs would
not appear when you refreshed the page.
Version 1.9.13 solved this issue by injecting plotly.js with every iplot call.
While this works, it also injects the library excessively, causing notebooks
to have multiple versions of plotly.js inline in the DOM, potentially making
notebooks with many `iplot` calls very large.
Version 1.10.0 brings back the requirement to call `init_notebook_mode` before
making an `iplot` call. It makes `init_notebook_mode` idempotent: you can call
it multiple times without worrying about losing your plots on refresh.


## [1.9.13] - 2016-05-19
### Fixed
- Fixed issue in offline mode related to the inability to reload plotly.js on page refresh and extra init_notebook_mode calls.

## [1.9.12] - 2016-05-16
### Added
- SSL support for streaming.

## [1.9.11] - 2016-05-02
### Added
- The FigureFactory can now create scatter plot matrices with `.create_scatterplotmatrix`. Check it out with:
```
import plotly.tools as tls
help(tls.FigureFactory.create_scatterplotmatrix)
```

## [1.9.10] - 2016-04-27
### Updated
- Updated plotly.min.js so the offline mode is using plotly.js v1.10.0
  - Added beta versions of two new 2D WebGL trace types: heatmapgl, contourgl
  - Added fills for scatterternary traces
  - Added configurable shapes layer positioning with the shape attribute: `layer`

## [1.9.9] - 2016-04-15
### Fixed
- Fixed `require is not defined` issue when plotting offline outside of Ipython Notebooks.

## [1.9.8] - 2016-04-14
### Fixed
- Error no longer results from a "Run All" cells when working in a Jupyter Notebook.

### Updated
- Updated plotly.min.js so offline is using plotly.js v1.9.0
  - Added Ternary plots with support for scatter traces (trace type `scatterternary`, currently only available in offline mode)
  - For comprehensive update list see the [plotly.js CHANGELOG](https://github.com/plotly/plotly.js/blob/master/CHANGELOG.md)

## [1.9.7] - 2016-04-04
### Fixed
- Offline mode will no longer delete the Jupyter Notebook's require, requirejs, and define variables.

### Updated
- Updated plotly.min.js so offline is using plotly.js v1.8.0
  - Added range selector functionality for cartesian plots
  - Added range slider functionality for scatter traces
  - Added custom surface color functionality
  - Added ability to subplot multiple graph types (SVG cartesian, 3D, maps, pie charts)
  - For comprehensive update list see the [plotly.js CHANGELOG](https://github.com/plotly/plotly.js/blob/master/CHANGELOG.md)

## [1.9.6] - 2016-02-18
### Updated
- Updated plotly.min.js so offline is using plotly.js v1.5.2

## [1.9.5] - 2016-01-17
### Added
- Offline matplotlib to Plotly figure conversion. Use `offline.plot_mpl` to convert and plot a matplotlib figure as a Plotly figure independently of IPython/Jupyter notebooks or use `offline.iplot_mpl` to convert and plot inside of IPython/Jupyter notebooks. Additionally, use `offline.enable_mpl_offline` to convert and plot all matplotlib figures as plotly figures inside an IPython/Jupyter notebook. See examples below:

An example independent of IPython/Jupyter notebooks:
```
from plotly.offline import init_notebook_mode, plot_mpl
import matplotlib.pyplot as plt

init_notebook_mode()

fig = plt.figure()
x = [10, 15, 20]
y = [100, 150, 200]
plt.plot(x, y, "o")

plot_mpl(fig)
```

An example inside of an IPython/Jupyter notebook:
```
from plotly.offline import init_notebook_mode, iplot_mpl
import matplotlib.pyplot as plt

init_notebook_mode()

fig = plt.figure()
x = [10, 15, 20]
y = [100, 150, 200]
plt.plot(x, y, "o")

iplot_mpl(fig)
```

An example of enabling all matplotlib figures to be converted to
Plotly figures inside of an IPython/Jupyter notebook:
```
from plotly.offline import init_notebook_mode, enable_mpl_offline
import matplotlib.pyplot as plt

init_notebook_mode()
enable_mpl_offline()

fig = plt.figure()
x = [10, 15, 20, 25, 30]
y = [100, 250, 200, 150, 300]
plt.plot(x, y, "o")
fig
```

## [1.9.4] - 2016-01-11
### Added
- Offline plotting now works outside of the IPython/Jupyter notebook. Here's an example:
```
from plotly.offline import plot
from plotly.graph_objs import Scatter

plot([Scatter(x=[1, 2, 3], y=[3, 1, 6])])
```

This command works entirely locally. It writes to a local HTML file with the necessary [plotly.js](https://plot.ly/javascript) code to render the graph. Your browser will open the file after you make the call.

The call signature is very similar to `plotly.offline.iplot` and `plotly.plotly.plot` and `plotly.plotly.iplot`, so you can basically use these commands interchangeably.

If you want to publish your graphs to the web, use `plotly.plotly.plot`, as in:

```
import plotly.plotly as py
from plotly.graph_objs import Scatter

py.plot([Scatter(x=[1, 2, 3], y=[5, 1, 6])])
```

This will upload the graph to your online plotly account.

## [1.9.3] - 2015-12-08
### Added
- Check for `no_proxy` when determining if the streaming request should pass through a proxy in the chunked_requests submodule. Example: `no_proxy='my_stream_url'` and `http_proxy=my.proxy.ip:1234`, then `my_stream_url` will not get proxied. Previously it would.

## [1.9.2] - 2015-11-30
**Bug Fix**: Previously, the "Export to plot.ly" link on
offline charts would export your figures to the
public plotly cloud, even if your `config_file`
(set with `plotly.tools.set_config_file` to the file
`~/.plotly/.config`) set `plotly_domain` to a plotly enterprise
URL like `https://plotly.acme.com`.

This is now fixed. Your graphs will be exported to your
`plotly_domain` if it is set.

## [1.9.1] - 2015-11-26
### Added
- The FigureFactory can now create annotated heatmaps with `.create_annotated_heatmap`. Check it out with:
```
import plotly.tools as tls
help(tls.FigureFactory.create_annotated_heatmap)
```
- The FigureFactory can now create tables with `.create_table`.
```
import plotly.tools as tls
help(tls.FigureFactory.create_table)
```

## [1.9.0] - 2015-11-15
- Previously, using plotly offline required a paid license.
No more: `plotly.js` is now shipped inside this package to allow
unlimited free use of plotly inside the ipython notebook environment.
The `plotly.js` library that is included in this package is free,
open source, and maintained independently on GitHub at
[https://github.com/plotly/plotly.js](https://github.com/plotly/plotly.js).
- The `plotly.js` bundle that is required for offline use is no longer downloaded
and installed independently from this package: `plotly.offline.download_plotlyjs`
is **deprecated**.
- New versions of `plotly.js` will be tested and incorporated
  into this package as new versioned pip releases;
  `plotly.js` is not automatically kept in sync with this package.

## [1.8.12] - 2015-11-02
- *Big data* warning mentions `plotly.graph_objs.Scattergl` as possible solution.

## [1.8.9] - 2015-10-11
- If you're behind a proxy, you can make requests by setting the environmental variable HTTP_PROXY and HTTPS_PROXY (http://docs.python-requests.org/en/v1.0.4/user/advanced/#proxies). This didn't work for streaming, but now it does.

## [1.8.8] - 2015-10-05
- Sometimes creating a graph with a private share-key doesn't work -
the graph is private, but not accessible with the share key.
Now we check to see if it didn't work, and re-try a few times until
it does.

## [1.8.7] - 2015-10-01
### Added
- The FigureFactory can now create dendrogram plots with `.create_dendrogram`.

## [1.8.6] - 2015-09-28
### Fixed
- Saving "world_readable" to your config file via `plotly.tools.set_config` actually works.

### Added
- You can also save `auto_open` and `sharing` to the config file so that you can forget these
  keyword argument in `py.iplot` and `py.plot`.

## [1.8.5] - 2015-09-29
### Fixed
- Fixed validation errors (validate=False workaround no longer required)

### Added
- Auto-sync API request on import to get the latest schema from Plotly
- `.`-access for nested attributes in plotly graph objects
- General `.help()` method for plotly graph objects
- Specific attribute `.help(<attribute>)` also included

### Removed
- No more *is streamable*, streaming validation.

## [1.8.3] - 2015-08-14
### Fixed
- Fixed typos in `plot` and `iplot` documentations

## [1.8.2] - 2015-08-11
### Added
- CHANGELOG
- `sharing` keyword argument for `plotly.plotly.plot` and `plotly.plotly.iplot` with options `'public' | 'private' | 'secret'` to control the privacy of the charts. Depreciates `world_readable`

### Changed
- If the response from `plot` or `iplot` contains an error message, raise an exception

### Removed
- `height` and `width` are no longer accepted in `iplot`. Just stick them into your figure's layout instead, it'll be more consistent when you view it outside of the IPython notebook environment. So, instead of this:

  ```
  py.iplot([{'x': [1, 2, 3], 'y': [3, 1, 5]}], height=800)
  ```

  do this:

  ```
  py.iplot({
    'data': [{'x': [1, 2, 3], 'y': [3, 1, 5]}],
    'layout': {'height': 800}
  })
  ```

### Fixed
- The height of the graph in `iplot` respects the figure's height in layout<|MERGE_RESOLUTION|>--- conflicted
+++ resolved
@@ -3,11 +3,9 @@
 This project adheres to [Semantic Versioning](http://semver.org/).
 
 ## [Unreleased]
-<<<<<<< HEAD
 ## Added
 - dashboards can now be created using the API and uploaded to Plotly. Use `import plotly.dashboard_objs` to be create a dashboard a `Dashboard` object. You can learn more about `Dashboard` objects by running `help(plotly.dashboard_objs.Dashboard)` and `help(plotly.plotly.plotly.dashboard_ops)` for uploading and retrieving dashboards from the cloud.
-=======
->>>>>>> 4b06dfd2
+
 
 ## [2.0.2] - 2017-02-20
 ### Fixed
