---
jupyter:
  jupytext:
    notebook_metadata_filter: all
    text_representation:
      extension: .md
      format_name: markdown
      format_version: '1.3'
      jupytext_version: 1.13.4
  kernelspec:
    display_name: Python 3
    language: python
    name: python3
  language_info:
    codemirror_mode:
      name: ipython
      version: 3
    file_extension: .py
    mimetype: text/x-python
    name: python
    nbconvert_exporter: python
    pygments_lexer: ipython3
    version: 3.8.11
  plotly:
    description: How to make Annotated Heatmaps in Python with Plotly.
    display_as: scientific
    language: python
    layout: base
    name: Annotated Heatmaps
    order: 7
    page_type: u-guide
    permalink: python/annotated-heatmap/
    redirect_from: python/annotated_heatmap/
    thumbnail: thumbnail/ann_heat.jpg
---

### Annotated Heatmaps with Plotly Express

*New in v5.5*

As of version 5.5.0 of `plotly`, the **recommended way to [display annotated heatmaps is to use `px.imshow()`](/python/heatmaps/)** rather than the now-deprecated `create_annotated_heatmap` figure factory documented below for historical reasons.


#### Basic Annotated Heatmap for z-annotations

After creating a figure with `px.imshow`, you can add z-annotations with `.update_traces(texttemplate="%{z}")`.

```python
import plotly.express as px

z = [[.1, .3, .5, .7, .9],
     [1, .8, .6, .4, .2],
     [.2, 0, .5, .7, .9],
     [.9, .8, .4, .2, 0],
     [.3, .4, .5, .7, 1]]

fig = px.imshow(z, text_auto=True)
fig.show()
```

### Deprecated Figure Factory

The remaining examples show how to create Annotated Heatmaps with the deprecated `create_annotated_heatmap` [figure factory](/python/figure-factories/).


#### Simple Annotated Heatmap

```python
import plotly.figure_factory as ff

z = [[.1, .3, .5, .7, .9],
     [1, .8, .6, .4, .2],
     [.2, 0, .5, .7, .9],
     [.9, .8, .4, .2, 0],
     [.3, .4, .5, .7, 1]]

fig = ff.create_annotated_heatmap(z)
fig.show()
```

#### Custom Text and X & Y Labels
set `annotation_text` to a matrix with the same dimensions as `z`

> WARNING: this legacy figure factory requires the `y` array to be provided in reverse order, and will map the `z_text` to the `z` values in reverse order. **The use of the `px.imshow()` version below is highly recommended**

```python
import plotly.figure_factory as ff

z = [[.1, .3, .5],
     [1.0, .8, .6],
     [.6, .4, .2]]

x = ['Team A', 'Team B', 'Team C']
y = ['Game Three', 'Game Two', 'Game One']

z_text = [['Win', 'Lose', 'Win'],
          ['Lose', 'Lose', 'Win'],
          ['Win', 'Win', 'Lose']]

fig = ff.create_annotated_heatmap(z, x=x, y=y, annotation_text=z_text, colorscale='Viridis')
fig.show()
```

Here is the same figure using `px.imshow()`

```python
import plotly.express as px

x = ['Team A', 'Team B', 'Team C']
y = ['Game One', 'Game Two', 'Game Three']

z = [[.1, .3, .5],
     [1.0, .8, .6],
     [.6, .4, .2]]

z_text = [['Win', 'Lose', 'Win'],
          ['Lose', 'Lose', 'Win'],
          ['Win', 'Win', 'Lose']]

fig = px.imshow(z, x=x, y=y, color_continuous_scale='Viridis', aspect="auto")
fig.update_traces(text=z_text, texttemplate="%{text}")
fig.update_xaxes(side="top")
fig.show()
```

#### Annotated Heatmap with numpy

```python
import plotly.figure_factory as ff
import numpy as np
np.random.seed(1)

z = np.random.randn(20, 20)
z_text = np.around(z, decimals=2) # Only show rounded value (full value on hover)

fig = ff.create_annotated_heatmap(z, annotation_text=z_text, colorscale='Greys',
                                  hoverinfo='z')

# Make text size smaller
for i in range(len(fig.layout.annotations)):
    fig.layout.annotations[i].font.size = 8

fig.show()
```

Here is the same figure using `px.imshow()`

```python
import plotly.express as px
import numpy as np
np.random.seed(1)

z = np.random.randn(20, 20)

fig = px.imshow(z, text_auto=".2f", color_continuous_scale='Greys', aspect="auto")
fig.show()
```

Here is a fairly contrived example showing how one can display a periodic table with custom text and hover using `ff.create_annotated_heatmap()` (scroll below to see the `px.imshow()` equivalent).

```python
# Periodic Table Data
symbol = [['H', '', '', '', '', '', '', '', '', '', '', '', '', '', '', '', '', 'He'],
         ['Li', 'Be', '', '', '', '', '', '', '', '', '', '', 'B', 'C', 'N', 'O', 'F', 'Ne'],
         ['Na', 'Mg', '', '', '', '', '', '', '', '', '', '', 'Al', 'Si', 'P', 'S', 'Cl', 'Ar'],
         ['K', 'Ca', 'Sc', 'Ti', 'V', 'Cr', 'Mn', 'Fe', 'Co', 'Ni', 'Cu', 'Zn', 'Ga', 'Ge', 'As', 'Se', 'Br', 'Kr'],
         ['Rb ', 'Sr', 'Y', 'Zr', 'Nb', 'Mo', 'Tc', 'Ru', 'Rh', 'Pd', 'Ag', 'Cd', 'In', 'Sn', 'Sb', 'Te', 'I', 'Xe' ],
         ['Cs', 'Ba', '', 'Hf', 'Ta', 'W', 'Re', 'Os', 'Ir', 'Pt', 'Au', 'Hg', 'Tl', 'Pb', 'Bi', 'Po', 'At', 'Rn' ],
         ['Fr', 'Ra', '', 'Rf', 'Db', 'Sg', 'Bh', 'Hs', 'Mt', 'Ds', 'Rg', 'Cn', 'Uut', 'Fl', 'Uup', 'Lv', 'Uus', 'Uuo'],
         ['', '', 'La', 'Ce', 'Pr', 'Nd', 'Pm', 'Sm', 'Eu', 'Gd', 'Tb', 'Dy', 'Ho', 'Er', 'Tm', 'Yb', 'Lu', ''],
         ['', '', 'Ac', 'Th', 'Pa', 'U', 'Np', 'Pu', 'Am', 'Cm', 'Bk', 'Cf', 'Es', 'Fm', 'Md', 'No', 'Lr', '' ],
         ['', '', '', '', '', '', '', '', '', '', '', '', '', '', '', '', '', ''],
         ['', 'Alkali Metal', '', '', 'Transition Metal', '', '', 'Actinide', '', '', 'Semimetal', '', '', 'Halogen', '', '', '', ''],
         ['', 'Alkaline Metal', '', '', 'Lanthanide', '', '', 'Basic Metal', '', '', 'Nonmetal', '', '', 'Noble Gas', '', '', '', '']]

element = [['Hydrogen', '', '', '', '', '', '', '', '', '', '', '', '', '', '', '', '', 'Helium'],
           ['Lithium', 'Beryllium', '', '', '', '', '', '', '', '', '', '', 'Boron', 'Carbon', 'Nitrogen', 'Oxygen', 'Fluorine', 'Neon'],
           ['Sodium', 'Magnesium', '', '', '', '', '', '', '', '', '', '', 'Aluminium', 'Silicon', 'Phosphorus', 'Sulfur', 'Chlorine', 'Argon'],
           ['Potassium', 'Calcium', 'Scandium', 'Titanium', 'Vanadium', 'Chromium',  'Manganese', 'Iron', 'Cobalt', 'Nickel', 'Copper', 'Zinc', 'Gallium', 'Germanium', 'Arsenic', 'Selenium', 'Bromine', 'Krypton'],
           ['Rubidium', 'Strontium', 'Yttrium', 'Zirconium', 'Niobium', 'Molybdenum', 'Technetium', 'Ruthenium', 'Rhodium', 'Palladium', 'Silver', 'Cadmium', 'Indium', 'Tin', 'Antimony', 'Tellurium', 'Iodine', 'Xenon'],
           ['Cesium', 'Barium', '',  'Hafnium', 'Tantalum', 'Tungsten', 'Rhenium', 'Osmium', 'Iridium', 'Platinum', 'Gold', 'Mercury', 'Thallium', 'Lead', 'Bismuth', 'Polonium', 'Astatine', 'Radon'],
           ['Francium', 'Radium', '', 'Rutherfordium','Dubnium','Seaborgium','Bohrium','Hassium','Meitnerium','Darmstadtium','Roentgenium','Copernicium','Ununtrium','Ununquadium','Ununpentium','Ununhexium','Ununseptium','Ununoctium'],
           ['', '',  'Lanthanum', 'Cerium', 'Praseodymium', 'Neodymium', 'Promethium', 'Samarium', 'Europium', 'Gadolinium', 'Terbium', 'Dysprosium', 'Holmium', 'Erbium', 'Thulium', 'Ytterbium', 'Lutetium', ''],
           ['', '', 'Actinium', 'Thorium', 'Protactinium', 'Uranium', 'Neptunium', 'Plutonium', 'Americium', 'Curium', 'Berkelium', 'Californium', 'Einsteinium','Fermium' ,'Mendelevium', 'Nobelium', 'Lawrencium', '' ],
           ['', '', '', '', '', '', '', '', '', '', '', '', '', '', '', '', '', ''],
           ['', '', '', '', '', '', '', '', '', '', '', '', '', '', '', '', '', ''],
           ['', '', '', '', '', '', '', '', '', '', '', '', '', '', '', '', '', '']]

atomic_mass = [[ 1.00794, .0, .0, .0, .0, .0, .0, .0, .0, .0, .0, .0, .0, .0, .0, .0, .0,  4.002602],
     [ 6.941, 9.012182, .0, .0, .0, .0, .0, .0, .0, .0, .0, .0,  10.811, 12.0107, 14.0067, 15.9994, 18.9984032, 20.1797],
     [ 22.98976928, 24.3050, .0, .0, .0, .0, .0, .0, .0, .0, .0, .0,  26.9815386, 28.0855, 30.973762, 32.065, 35.453, 39.948],
     [ 39.0983, 40.078, 44.955912, 47.867, 50.9415, 51.9961, 54.938045, 55.845, 58.933195, 58.6934, 63.546, 65.38, 69.723, 72.64, 74.92160, 78.96, 79.904, 83.798],
     [ 85.4678, 87.62, 88.90585, 91.224, 92.90638, 95.96, 98, 101.07, 102.90550, 106.42, 107.8682, 112.411, 114.818, 118.710, 121.760, 127.60, 126.90447, 131.293],
     [ 132.9054519, 137.327, .0, 178.49, 180.94788, 183.84, 186.207, 190.23, 192.217, 195.084, 196.966569, 200.59, 204.3833, 207.2, 208.98040, 209, 210, 222],
     [223, 226, .0, 267, 268, 271, 272, 270, 276, 281, 280, 285, 284, 289, 288, 293, 'unknown', 294],
     [.0, .0, 138.90547, 140.116, 140.90765, 144.242, 145, 150.36, 151.964, 157.25, 158.92535, 162.500, 164.93032, 167.259, 168.93421, 173.054, 174.9668, .0],
     [.0, .0, 227, 232.03806, 231.03588, 238.02891, 237, 244, 243, 247, 247, 251, 252, 257, 258, 259, 262, .0],
     [.0, .0, .0, .0, .0, .0, .0, .0, .0, .0, .0, .0, .0, .0, .0, .0, .0, .0],
     [.0, .0, .0, .0, .0, .0, .0, .0, .0, .0, .0, .0, .0, .0, .0, .0, .0, .0],
     [.0, .0, .0, .0, .0, .0, .0, .0, .0, .0, .0, .0, .0, .0, .0, .0, .0, .0]]

color = [[.8, .0, .0, .0, .0, .0, .0, .0, .0, .0, .0, .0, .0, .0, .0, .0, .0, 1.],
     [.1, .2, .0, .0, .0, .0, .0, .0, .0, .0, .0, .0, .7, .8, .8, .8, .9, 1.],
     [.1, .2, .0, .0, .0, .0, .0, .0, .0, .0, .0, .0, .6, .7, .8, .8, .9, 1],
     [.1, .2, .3, .3, .3, .3, .3, .3, .3, .3, .3, .3, .6, .7, .8, .8, .9, 1.],
     [.1, .2, .3, .3, .3, .3, .3, .3, .3, .3, .3, .3, .6, .6, .7, .7, .9, 1.],
     [.1, .2, .4, .3, .3, .3, .3, .3, .3, .3, .3, .3, .6, .6, .6, .7, .9, 1.],
     [.1, .2, .5, .3, .3, .3, .3, .3, .3, .3, .3, .3, .6, .6, .6, .6, .9, 1.],
     [.0, .0, .4, .4, .4, .4, .4, .4, .4, .4, .4, .4, .4, .4, .4, .4, .4, .0],
     [.0, .0, .5, .5, .5, .5, .5, .5, .5, .5, .5, .5, .5, .5, .5, .5, .5, .0],
     [.0, .0, .0, .0, .0, .0, .0, .0, .0, .0, .0, .0, .0, .0, .0, .0, .0, .0],
     [.1, .1, .1, .3, .3, .3, .5, .5, .5, .7, .7, .7, .9, .9, .9, .0, .0, .0],
     [.2, .2, .2, .4, .4, .4, .6, .6, .6, .8, .8, .8, 1., 1., 1., .0, .0, .0]]

<<<<<<< HEAD
# Display element name and atomic mass on hover
hover=[]
for x in range(len(symbol)):
    hover.append([i + '<br>' + 'Atomic Mass: ' + str(j) if i else ''
                      for i, j in zip(element[x], atomic_mass[x])])

# Invert Matrices
symbol = symbol[::-1]
hover = hover[::-1]
z = z[::-1]

=======
>>>>>>> 0675fc16
# Set Colorscale
colorscale=[[0.0, 'rgb(255,255,255)'], [.2, 'rgb(255, 255, 153)'],
            [.4, 'rgb(153, 255, 204)'], [.6, 'rgb(179, 217, 255)'],
            [.8, 'rgb(240, 179, 255)'],[1.0, 'rgb(255, 77, 148)']]

# Display element name and atomic mass on hover
hover=[]
for x in range(len(symbol)):
    hover.append([i + '<br>' + 'Atomic Mass: ' + str(j)
                      for i, j in zip(element[x], atomic_mass[x])])
    
import plotly.figure_factory as ff
# Make Annotated Heatmap
fig = ff.create_annotated_heatmap(color[::-1], annotation_text=symbol[::-1], text=hover[::-1],
                                 colorscale=colorscale, font_colors=['black'], hoverinfo='text')
fig.update_layout(
     title_text='Periodic Table',
     margin=dict(l=10, r=10, t=10, b=10, pad=10),
     xaxis=dict(zeroline=False, showgrid=False),
     yaxis=dict(zeroline=False, showgrid=False, scaleanchor="x"),
)
fig.show()
```

Here is the same output using `px.imshow()` with much less array manipulation:

```python
import plotly.express as px
import numpy as np

fig = px.imshow(color, color_continuous_scale=colorscale, aspect="auto",
               title='Periodic Table')
fig.update_traces(
    text=symbol, texttemplate="%{text}", textfont_size=12,
    customdata=np.moveaxis([element, atomic_mass], 0,-1), 
    hovertemplate="%{customdata[0]}<br>Atomic Mass: %{customdata[1]:.2f}<extra></extra>"
)
fig.update_xaxes(visible=False)
fig.update_yaxes(visible=False)
fig.update_coloraxes(showscale=False)
fig.show()
```

#### Reference

For more info on Plotly heatmaps, see: https://plotly.com/python/reference/heatmap/.<br> For more info on using colorscales with Plotly see: https://plotly.com/python/heatmap-and-contour-colorscales/ <br>For more info on `ff.create_annotated_heatmap()`, see the [full function reference](https://plotly.com/python-api-reference/generated/plotly.figure_factory.create_annotated_heatmap.html#plotly.figure_factory.create_annotated_heatmap)<|MERGE_RESOLUTION|>--- conflicted
+++ resolved
@@ -212,31 +212,17 @@
      [.1, .1, .1, .3, .3, .3, .5, .5, .5, .7, .7, .7, .9, .9, .9, .0, .0, .0],
      [.2, .2, .2, .4, .4, .4, .6, .6, .6, .8, .8, .8, 1., 1., 1., .0, .0, .0]]
 
-<<<<<<< HEAD
+# Set Colorscale
+colorscale=[[0.0, 'rgb(255,255,255)'], [.2, 'rgb(255, 255, 153)'],
+            [.4, 'rgb(153, 255, 204)'], [.6, 'rgb(179, 217, 255)'],
+            [.8, 'rgb(240, 179, 255)'],[1.0, 'rgb(255, 77, 148)']]
+
 # Display element name and atomic mass on hover
 hover=[]
 for x in range(len(symbol)):
     hover.append([i + '<br>' + 'Atomic Mass: ' + str(j) if i else ''
                       for i, j in zip(element[x], atomic_mass[x])])
 
-# Invert Matrices
-symbol = symbol[::-1]
-hover = hover[::-1]
-z = z[::-1]
-
-=======
->>>>>>> 0675fc16
-# Set Colorscale
-colorscale=[[0.0, 'rgb(255,255,255)'], [.2, 'rgb(255, 255, 153)'],
-            [.4, 'rgb(153, 255, 204)'], [.6, 'rgb(179, 217, 255)'],
-            [.8, 'rgb(240, 179, 255)'],[1.0, 'rgb(255, 77, 148)']]
-
-# Display element name and atomic mass on hover
-hover=[]
-for x in range(len(symbol)):
-    hover.append([i + '<br>' + 'Atomic Mass: ' + str(j)
-                      for i, j in zip(element[x], atomic_mass[x])])
-    
 import plotly.figure_factory as ff
 # Make Annotated Heatmap
 fig = ff.create_annotated_heatmap(color[::-1], annotation_text=symbol[::-1], text=hover[::-1],
