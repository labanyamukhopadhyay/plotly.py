--- conflicted
+++ resolved
@@ -8,11 +8,19 @@
 
 """
 from . plotly import (
-    sign_in, update_plot_options, get_plot_options, get_credentials, iplot,
-<<<<<<< HEAD
-    plot, iplot_mpl, plot_mpl, get_figure, Stream, image, grid_ops,
-    meta_ops, file_ops
-=======
-    plot, iplot_mpl, plot_mpl, get_figure, Stream, image, get_config
->>>>>>> 5761bcf8
+    sign_in,
+    update_plot_options,
+    get_plot_options,
+    get_credentials,
+    iplot,
+    plot,
+    iplot_mpl,
+    plot_mpl,
+    get_figure,
+    Stream,
+    image,
+    grid_ops,
+    meta_ops,
+    file_ops,
+    get_config
 )