# -*- coding: utf-8 -*-

"""
tools
=====

Functions that USERS will possibly want access to.

"""
from __future__ import absolute_import

import warnings

import six

import math


from plotly import utils
from plotly import exceptions
from plotly import graph_reference
from plotly import session
from plotly.files import (CONFIG_FILE, CREDENTIALS_FILE, FILE_CONTENT,
                          GRAPH_REFERENCE_FILE, check_file_permissions)


# Warning format
def warning_on_one_line(message, category, filename, lineno,
                        file=None, line=None):
    return '%s:%s: %s:\n\n%s\n\n' % (filename, lineno, category.__name__,
                                     message)
warnings.formatwarning = warning_on_one_line

try:
    from . import matplotlylib
    _matplotlylib_imported = True
except ImportError:
    _matplotlylib_imported = False

try:
    import IPython
    import IPython.core.display
    _ipython_imported = True
except ImportError:
    _ipython_imported = False

try:
    import numpy as np
    _numpy_imported = True
except ImportError:
    _numpy_imported = False


def get_config_defaults():
    """
    Convenience function to check current settings against defaults.

    Example:

        if plotly_domain != get_config_defaults()['plotly_domain']:
            # do something

    """
    return dict(FILE_CONTENT[CONFIG_FILE])  # performs a shallow copy


def ensure_local_plotly_files():
    """Ensure that filesystem is setup/filled out in a valid way"""
    if check_file_permissions():
        for fn in [CREDENTIALS_FILE, CONFIG_FILE]:
            utils.ensure_file_exists(fn)
            contents = utils.load_json_dict(fn)
            for key, val in list(FILE_CONTENT[fn].items()):
                # TODO: removed type checking below, may want to revisit
                if key not in contents:
                    contents[key] = val
            contents_keys = list(contents.keys())
            for key in contents_keys:
                if key not in FILE_CONTENT[fn]:
                    del contents[key]
            utils.save_json_dict(fn, contents)

        # make a request to get graph reference if DNE.
        utils.ensure_file_exists(GRAPH_REFERENCE_FILE)
        graph_reference_dict = utils.load_json_dict(GRAPH_REFERENCE_FILE)

        if not graph_reference_dict:
            utils.save_json_dict(GRAPH_REFERENCE_FILE,
                                 graph_reference.GRAPH_REFERENCE)
    else:
        warnings.warn("Looks like you don't have 'read-write' permission to "
                      "your 'home' ('~') directory or to our '~/.plotly' "
                      "directory. That means plotly's python api can't setup "
                      "local configuration files. No problem though! You'll "
                      "just have to sign-in using 'plotly.plotly.sign_in()'. "
                      "For help with that: 'help(plotly.plotly.sign_in)'."
                      "\nQuestions? support@plot.ly")


### credentials tools ###

def set_credentials_file(username=None,
                         api_key=None,
                         stream_ids=None,
                         proxy_username=None,
                         proxy_password=None):
    """Set the keyword-value pairs in `~/.plotly_credentials`.

    :param (str) username: The username you'd use to sign in to Plotly
    :param (str) api_key: The api key associated with above username
    :param (list) stream_ids: Stream tokens for above credentials
    :param (str) proxy_username: The un associated with with your Proxy
    :param (str) proxy_password: The pw associated with your Proxy un

    """
    if not check_file_permissions():
        raise exceptions.PlotlyError("You don't have proper file permissions "
                                     "to run this function.")
    ensure_local_plotly_files()  # make sure what's there is OK
    credentials = get_credentials_file()
    if isinstance(username, six.string_types):
        credentials['username'] = username
    if isinstance(api_key, six.string_types):
        credentials['api_key'] = api_key
    if isinstance(proxy_username, six.string_types):
        credentials['proxy_username'] = proxy_username
    if isinstance(proxy_password, six.string_types):
        credentials['proxy_password'] = proxy_password
    if isinstance(stream_ids, (list, tuple)):
        credentials['stream_ids'] = stream_ids
    utils.save_json_dict(CREDENTIALS_FILE, credentials)
    ensure_local_plotly_files()  # make sure what we just put there is OK


def get_credentials_file(*args):
    """Return specified args from `~/.plotly_credentials`. as dict.

    Returns all if no arguments are specified.

    Example:
        get_credentials_file('username')

    """
    if check_file_permissions():
        ensure_local_plotly_files()  # make sure what's there is OK
        return utils.load_json_dict(CREDENTIALS_FILE, *args)
    else:
        return FILE_CONTENT[CREDENTIALS_FILE]


def reset_credentials_file():
    ensure_local_plotly_files()  # make sure what's there is OK
    utils.save_json_dict(CREDENTIALS_FILE, {})
    ensure_local_plotly_files()  # put the defaults back


### config tools ###

def set_config_file(plotly_domain=None,
                    plotly_streaming_domain=None,
                    plotly_api_domain=None,
                    plotly_ssl_verification=None,
                    plotly_proxy_authorization=None,
                    world_readable=None):
    """Set the keyword-value pairs in `~/.plotly/.config`.

    :param (str) plotly_domain: ex - https://plot.ly
    :param (str) plotly_streaming_domain: ex - stream.plot.ly
    :param (str) plotly_api_domain: ex - https://api.plot.ly
    :param (bool) plotly_ssl_verification: True = verify, False = don't verify
    :param (bool) plotly_proxy_authorization: True = use plotly proxy auth creds
    :param (bool) world_readable: True = public, False = private

    """
    if not check_file_permissions():
        raise exceptions.PlotlyError("You don't have proper file permissions "
                                     "to run this function.")
    ensure_local_plotly_files()  # make sure what's there is OK
    settings = get_config_file()
    if isinstance(plotly_domain, six.string_types):
        settings['plotly_domain'] = plotly_domain
    elif plotly_domain is not None:
        raise TypeError('Input should be a string')
    if isinstance(plotly_streaming_domain, six.string_types):
        settings['plotly_streaming_domain'] = plotly_streaming_domain
    elif plotly_streaming_domain is not None:
        raise TypeError('Input should be a string')
    if isinstance(plotly_api_domain, six.string_types):
        settings['plotly_api_domain'] = plotly_api_domain
    elif plotly_api_domain is not None:
        raise TypeError('Input should be a string')
    if isinstance(plotly_ssl_verification, (six.string_types, bool)):
        settings['plotly_ssl_verification'] = plotly_ssl_verification
    elif plotly_ssl_verification is not None:
        raise TypeError('Input should be a boolean')
    if isinstance(plotly_proxy_authorization, (six.string_types, bool)):
        settings['plotly_proxy_authorization'] = plotly_proxy_authorization
    elif plotly_proxy_authorization is not None:
        raise TypeError('Input should be a boolean')
    if isinstance(world_readable, bool):
        settings['world_readable'] = world_readable
        kwargs = {'world_readable': world_readable}
        session.update_session_plot_options(**kwargs)
    elif world_readable is not None:
        raise TypeError('Input should be a boolean')
    utils.save_json_dict(CONFIG_FILE, settings)
    ensure_local_plotly_files()  # make sure what we just put there is OK


def get_config_file(*args):
    """Return specified args from `~/.plotly/.config`. as tuple.

    Returns all if no arguments are specified.

    Example:
        get_config_file('plotly_domain')

    """
    if check_file_permissions():
        ensure_local_plotly_files()  # make sure what's there is OK
        return utils.load_json_dict(CONFIG_FILE, *args)
    else:
        return FILE_CONTENT[CONFIG_FILE]


def reset_config_file():
    ensure_local_plotly_files()  # make sure what's there is OK
    f = open(CONFIG_FILE, 'w')
    f.close()
    ensure_local_plotly_files()  # put the defaults back


### graph reference tools ###

def reset_graph_reference_file():
    """Temporary until we can use local hash in request for graph reference."""
    utils.ensure_file_exists(GRAPH_REFERENCE_FILE)
    utils.save_json_dict(GRAPH_REFERENCE_FILE, {})


### embed tools ###

def get_embed(file_owner_or_url, file_id=None, width="100%", height=525):
    """Returns HTML code to embed figure on a webpage as an <iframe>

    Plotly uniquely identifies figures with a 'file_owner'/'file_id' pair.
    Since each file is given a corresponding unique url, you may also simply
    pass a valid plotly url as the first argument.

    Note, if you're using a file_owner string as the first argument, you MUST
    specify a `file_id` keyword argument. Else, if you're using a url string
    as the first argument, you MUST NOT specify a `file_id` keyword argument,
    or file_id must be set to Python's None value.

    Positional arguments:
    file_owner_or_url (string) -- a valid plotly username OR a valid plotly url

    Keyword arguments:
    file_id (default=None) -- an int or string that can be converted to int
                              if you're using a url, don't fill this in!
    width (default="100%") -- an int or string corresp. to width of the figure
    height (default="525") -- same as width but corresp. to the height of the
                              figure

    """
    plotly_rest_url = (session.get_session_config().get('plotly_domain') or
                       get_config_file()['plotly_domain'])
    if file_id is None:  # assume we're using a url
        url = file_owner_or_url
        if url[:len(plotly_rest_url)] != plotly_rest_url:
            raise exceptions.PlotlyError(
                "Because you didn't supply a 'file_id' in the call, "
                "we're assuming you're trying to snag a figure from a url. "
                "You supplied the url, '{0}', we expected it to start with "
                "'{1}'."
                "\nRun help on this function for more information."
                "".format(url, plotly_rest_url))
        urlsplit = six.moves.urllib.parse.urlparse(url)
        file_owner = urlsplit.path.split('/')[1].split('~')[1]
        file_id = urlsplit.path.split('/')[2]

        # to check for share_key we check urlsplit.query
        query_dict = six.moves.urllib.parse.parse_qs(urlsplit.query)
        if query_dict:
            share_key = query_dict['share_key'][-1]
        else:
            share_key = ''
    else:
        file_owner = file_owner_or_url
        share_key = ''
    try:
        test_if_int = int(file_id)
    except ValueError:
        raise exceptions.PlotlyError(
            "The 'file_id' argument was not able to be converted into an "
            "integer number. Make sure that the positional 'file_id' argument "
            "is a number that can be converted into an integer or a string "
            "that can be converted into an integer."
        )
    if int(file_id) < 0:
        raise exceptions.PlotlyError(
            "The 'file_id' argument must be a non-negative number."
        )
    if share_key is '':
        s = ("<iframe id=\"igraph\" scrolling=\"no\" style=\"border:none;\""
             "seamless=\"seamless\" "
             "src=\"{plotly_rest_url}/"
             "~{file_owner}/{file_id}.embed\" "
             "height=\"{iframe_height}\" width=\"{iframe_width}\">"
             "</iframe>").format(
            plotly_rest_url=plotly_rest_url,
            file_owner=file_owner, file_id=file_id,
            iframe_height=height, iframe_width=width)
    else:
        s = ("<iframe id=\"igraph\" scrolling=\"no\" style=\"border:none;\""
             "seamless=\"seamless\" "
             "src=\"{plotly_rest_url}/"
             "~{file_owner}/{file_id}.embed?share_key={share_key}\" "
             "height=\"{iframe_height}\" width=\"{iframe_width}\">"
             "</iframe>").format(
            plotly_rest_url=plotly_rest_url,
            file_owner=file_owner, file_id=file_id, share_key=share_key,
            iframe_height=height, iframe_width=width)

    return s


def embed(file_owner_or_url, file_id=None, width="100%", height=525):
    """Embeds existing Plotly figure in IPython Notebook

    Plotly uniquely identifies figures with a 'file_owner'/'file_id' pair.
    Since each file is given a corresponding unique url, you may also simply
    pass a valid plotly url as the first argument.

    Note, if you're using a file_owner string as the first argument, you MUST
    specify a `file_id` keyword argument. Else, if you're using a url string
    as the first argument, you MUST NOT specify a `file_id` keyword argument,
    or file_id must be set to Python's None value.

    Positional arguments:
    file_owner_or_url (string) -- a valid plotly username OR a valid plotly url

    Keyword arguments:
    file_id (default=None) -- an int or string that can be converted to int
                              if you're using a url, don't fill this in!
    width (default="100%") -- an int or string corresp. to width of the figure
    height (default="525") -- same as width but corresp. to the height of the
                              figure

    """
    try:
        s = get_embed(file_owner_or_url, file_id=file_id, width=width,
                      height=height)

        # see if we are in the SageMath Cloud
        from sage_salvus import html
        return html(s, hide=False)
    except:
        pass
    if _ipython_imported:
        if file_id:
            plotly_domain = (
                session.get_session_config().get('plotly_domain') or
                get_config_file()['plotly_domain']
            )
            url = "{plotly_domain}/~{un}/{fid}".format(
                plotly_domain=plotly_domain,
                un=file_owner_or_url,
                fid=file_id)
        else:
            url = file_owner_or_url
        return PlotlyDisplay(url, width, height)
    else:
        if (get_config_defaults()['plotly_domain']
                != session.get_session_config()['plotly_domain']):
            feedback_email = 'feedback@plot.ly'
        else:

            # different domain likely means enterprise
            feedback_email = 'support@plot.ly'

        warnings.warn(
            "Looks like you're not using IPython or Sage to embed this "
            "plot. If you just want the *embed code*,\ntry using "
            "`get_embed()` instead."
            '\nQuestions? {}'.format(feedback_email))


### mpl-related tools ###
@utils.template_doc(**get_config_file())
def mpl_to_plotly(fig, resize=False, strip_style=False, verbose=False):
    """Convert a matplotlib figure to plotly dictionary and send.

    All available information about matplotlib visualizations are stored
    within a matplotlib.figure.Figure object. You can create a plot in python
    using matplotlib, store the figure object, and then pass this object to
    the fig_to_plotly function. In the background, mplexporter is used to
    crawl through the mpl figure object for appropriate information. This
    information is then systematically sent to the PlotlyRenderer which
    creates the JSON structure used to make plotly visualizations. Finally,
    these dictionaries are sent to plotly and your browser should open up a
    new tab for viewing! Optionally, if you're working in IPython, you can
    set notebook=True and the PlotlyRenderer will call plotly.iplot instead
    of plotly.plot to have the graph appear directly in the IPython notebook.

    Note, this function gives the user access to a simple, one-line way to
    render an mpl figure in plotly. If you need to trouble shoot, you can do
    this step manually by NOT running this fuction and entereing the following:

    ===========================================================================
    from mplexporter import Exporter
    from mplexporter.renderers import PlotlyRenderer

    # create an mpl figure and store it under a varialble 'fig'

    renderer = PlotlyRenderer()
    exporter = Exporter(renderer)
    exporter.run(fig)
    ===========================================================================

    You can then inspect the JSON structures by accessing these:

    renderer.layout -- a plotly layout dictionary
    renderer.data -- a list of plotly data dictionaries

    Positional arguments:
    fig -- a matplotlib figure object
    username -- a valid plotly username **
    api_key -- a valid api_key for the above username **
    notebook -- an option for use with an IPython notebook

    ** Don't have a username/api_key? Try looking here:
    {plotly_domain}/plot

    ** Forgot your api_key? Try signing in and looking here:
    {plotly_domain}/python/getting-started

    """
    if _matplotlylib_imported:
        renderer = matplotlylib.PlotlyRenderer()
        matplotlylib.Exporter(renderer).run(fig)
        if resize:
            renderer.resize()
        if strip_style:
            renderer.strip_style()
        if verbose:
            print(renderer.msg)
        return renderer.plotly_fig
    else:
        warnings.warn(
            "To use Plotly's matplotlylib functionality, you'll need to have "
            "matplotlib successfully installed with all of its dependencies. "
            "You're getting this error because matplotlib or one of its "
            "dependencies doesn't seem to be installed correctly.")


### graph_objs related tools ###

def get_subplots(rows=1, columns=1, print_grid=False, **kwargs):
    """Return a dictionary instance with the subplots set in 'layout'.

    Example 1:
    # stack two subplots vertically
    fig = tools.get_subplots(rows=2)
    fig['data'] += [Scatter(x=[1,2,3], y=[2,1,2], xaxis='x1', yaxis='y1')]
    fig['data'] += [Scatter(x=[1,2,3], y=[2,1,2], xaxis='x2', yaxis='y2')]

    Example 2:
    # print out string showing the subplot grid you've put in the layout
    fig = tools.get_subplots(rows=3, columns=2, print_grid=True)

    Keywords arguments with constant defaults:

    rows (kwarg, int greater than 0, default=1):
        Number of rows, evenly spaced vertically on the figure.

    columns (kwarg, int greater than 0, default=1):
        Number of columns, evenly spaced horizontally on the figure.

    horizontal_spacing (kwarg, float in [0,1], default=0.1):
        Space between subplot columns. Applied to all columns.

    vertical_spacing (kwarg, float in [0,1], default=0.05):
        Space between subplot rows. Applied to all rows.

    print_grid (kwarg, True | False, default=False):
        If True, prints a tab-delimited string representation
        of your plot grid.

    Keyword arguments with variable defaults:

    horizontal_spacing (kwarg, float in [0,1], default=0.2 / columns):
        Space between subplot columns.

    vertical_spacing (kwarg, float in [0,1], default=0.3 / rows):
        Space between subplot rows.

    """
    # TODO: protected until #282
    from plotly.graph_objs import graph_objs

    warnings.warn(
        "tools.get_subplots is depreciated. "
        "Please use tools.make_subplots instead."
    )

    # Throw exception for non-integer rows and columns
    if not isinstance(rows, int) or rows <= 0:
        raise Exception("Keyword argument 'rows' "
                        "must be an int greater than 0")
    if not isinstance(columns, int) or columns <= 0:
        raise Exception("Keyword argument 'columns' "
                        "must be an int greater than 0")

    # Throw exception if non-valid kwarg is sent
    VALID_KWARGS = ['horizontal_spacing', 'vertical_spacing']
    for key in kwargs.keys():
        if key not in VALID_KWARGS:
            raise Exception("Invalid keyword argument: '{0}'".format(key))

    # Set 'horizontal_spacing' / 'vertical_spacing' w.r.t. rows / columns
    try:
        horizontal_spacing = float(kwargs['horizontal_spacing'])
    except KeyError:
        horizontal_spacing = 0.2 / columns
    try:
        vertical_spacing = float(kwargs['vertical_spacing'])
    except KeyError:
        vertical_spacing = 0.3 / rows

    fig = dict(layout=graph_objs.Layout())  # will return this at the end
    plot_width = (1 - horizontal_spacing * (columns - 1)) / columns
    plot_height = (1 - vertical_spacing * (rows - 1)) / rows
    plot_num = 0
    for rrr in range(rows):
        for ccc in range(columns):
            xaxis_name = 'xaxis{0}'.format(plot_num + 1)
            x_anchor = 'y{0}'.format(plot_num + 1)
            x_start = (plot_width + horizontal_spacing) * ccc
            x_end = x_start + plot_width

            yaxis_name = 'yaxis{0}'.format(plot_num + 1)
            y_anchor = 'x{0}'.format(plot_num + 1)
            y_start = (plot_height + vertical_spacing) * rrr
            y_end = y_start + plot_height

            xaxis = graph_objs.XAxis(domain=[x_start, x_end], anchor=x_anchor)
            fig['layout'][xaxis_name] = xaxis
            yaxis = graph_objs.YAxis(domain=[y_start, y_end], anchor=y_anchor)
            fig['layout'][yaxis_name] = yaxis
            plot_num += 1

    if print_grid:
        print("This is the format of your plot grid!")
        grid_string = ""
        plot = 1
        for rrr in range(rows):
            grid_line = ""
            for ccc in range(columns):
                grid_line += "[{0}]\t".format(plot)
                plot += 1
            grid_string = grid_line + '\n' + grid_string
        print(grid_string)

    return graph_objs.Figure(fig)  # forces us to validate what we just did...


def make_subplots(rows=1, cols=1,
                  shared_xaxes=False, shared_yaxes=False,
                  start_cell='top-left', print_grid=True,
                  **kwargs):
    """Return an instance of plotly.graph_objs.Figure
    with the subplots domain set in 'layout'.

    Example 1:
    # stack two subplots vertically
    fig = tools.make_subplots(rows=2)

    This is the format of your plot grid:
    [ (1,1) x1,y1 ]
    [ (2,1) x2,y2 ]

    fig['data'] += [Scatter(x=[1,2,3], y=[2,1,2])]
    fig['data'] += [Scatter(x=[1,2,3], y=[2,1,2], xaxis='x2', yaxis='y2')]

    # or see Figure.append_trace

    Example 2:
    # subplots with shared x axes
    fig = tools.make_subplots(rows=2, shared_xaxes=True)

    This is the format of your plot grid:
    [ (1,1) x1,y1 ]
    [ (2,1) x1,y2 ]


    fig['data'] += [Scatter(x=[1,2,3], y=[2,1,2])]
    fig['data'] += [Scatter(x=[1,2,3], y=[2,1,2], yaxis='y2')]

    Example 3:
    # irregular subplot layout (more examples below under 'specs')
    fig = tools.make_subplots(rows=2, cols=2,
                              specs=[[{}, {}],
                                     [{'colspan': 2}, None]])

    This is the format of your plot grid!
    [ (1,1) x1,y1 ]  [ (1,2) x2,y2 ]
    [ (2,1) x3,y3           -      ]

    fig['data'] += [Scatter(x=[1,2,3], y=[2,1,2])]
    fig['data'] += [Scatter(x=[1,2,3], y=[2,1,2], xaxis='x2', yaxis='y2')]
    fig['data'] += [Scatter(x=[1,2,3], y=[2,1,2], xaxis='x3', yaxis='y3')]

    Example 4:
    # insets
    fig = tools.make_subplots(insets=[{'cell': (1,1), 'l': 0.7, 'b': 0.3}])

    This is the format of your plot grid!
    [ (1,1) x1,y1 ]

    With insets:
    [ x2,y2 ] over [ (1,1) x1,y1 ]

    fig['data'] += [Scatter(x=[1,2,3], y=[2,1,2])]
    fig['data'] += [Scatter(x=[1,2,3], y=[2,1,2], xaxis='x2', yaxis='y2')]

    Example 5:
    # include subplot titles
    fig = tools.make_subplots(rows=2, subplot_titles=('Plot 1','Plot 2'))

    This is the format of your plot grid:
    [ (1,1) x1,y1 ]
    [ (2,1) x2,y2 ]

    fig['data'] += [Scatter(x=[1,2,3], y=[2,1,2])]
    fig['data'] += [Scatter(x=[1,2,3], y=[2,1,2], xaxis='x2', yaxis='y2')]

    Example 6:
    # Include subplot title on one plot (but not all)
    fig = tools.make_subplots(insets=[{'cell': (1,1), 'l': 0.7, 'b': 0.3}],
                              subplot_titles=('','Inset'))

    This is the format of your plot grid!
    [ (1,1) x1,y1 ]

    With insets:
    [ x2,y2 ] over [ (1,1) x1,y1 ]

    fig['data'] += [Scatter(x=[1,2,3], y=[2,1,2])]
    fig['data'] += [Scatter(x=[1,2,3], y=[2,1,2], xaxis='x2', yaxis='y2')]

    Keywords arguments with constant defaults:

    rows (kwarg, int greater than 0, default=1):
        Number of rows in the subplot grid.

    cols (kwarg, int greater than 0, default=1):
        Number of columns in the subplot grid.

    shared_xaxes (kwarg, boolean or list, default=False)
        Assign shared x axes.
        If True, subplots in the same grid column have one common
        shared x-axis at the bottom of the gird.

        To assign shared x axes per subplot grid cell (see 'specs'),
        send list (or list of lists, one list per shared x axis)
        of cell index tuples.

    shared_yaxes (kwarg, boolean or list, default=False)
        Assign shared y axes.
        If True, subplots in the same grid row have one common
        shared y-axis on the left-hand side of the gird.

        To assign shared y axes per subplot grid cell (see 'specs'),
        send list (or list of lists, one list per shared y axis)
        of cell index tuples.

    start_cell (kwarg, 'bottom-left' or 'top-left', default='top-left')
        Choose the starting cell in the subplot grid used to set the
        domains of the subplots.

    print_grid (kwarg, boolean, default=True):
        If True, prints a tab-delimited string representation of
        your plot grid.

    Keyword arguments with variable defaults:

    horizontal_spacing (kwarg, float in [0,1], default=0.2 / cols):
        Space between subplot columns.
        Applies to all columns (use 'specs' subplot-dependents spacing)

    vertical_spacing (kwarg, float in [0,1], default=0.3 / rows):
        Space between subplot rows.
        Applies to all rows (use 'specs' subplot-dependents spacing)

    subplot_titles (kwarg, list of strings, default=empty list):
        Title of each subplot.
        "" can be included in the list if no subplot title is desired in
        that space so that the titles are properly indexed.

    specs (kwarg, list of lists of dictionaries):
        Subplot specifications.

        ex1: specs=[[{}, {}], [{'colspan': 2}, None]]

        ex2: specs=[[{'rowspan': 2}, {}], [None, {}]]

        - Indices of the outer list correspond to subplot grid rows
          starting from the bottom. The number of rows in 'specs'
          must be equal to 'rows'.

        - Indices of the inner lists correspond to subplot grid columns
          starting from the left. The number of columns in 'specs'
          must be equal to 'cols'.

        - Each item in the 'specs' list corresponds to one subplot
          in a subplot grid. (N.B. The subplot grid has exactly 'rows'
          times 'cols' cells.)

        - Use None for blank a subplot cell (or to move pass a col/row span).

        - Note that specs[0][0] has the specs of the 'start_cell' subplot.

        - Each item in 'specs' is a dictionary.
            The available keys are:

            * is_3d (boolean, default=False): flag for 3d scenes
            * colspan (int, default=1): number of subplot columns
                for this subplot to span.
            * rowspan (int, default=1): number of subplot rows
                for this subplot to span.
            * l (float, default=0.0): padding left of cell
            * r (float, default=0.0): padding right of cell
            * t (float, default=0.0): padding right of cell
            * b (float, default=0.0): padding bottom of cell

        - Use 'horizontal_spacing' and 'vertical_spacing' to adjust
          the spacing in between the subplots.

    insets (kwarg, list of dictionaries):
        Inset specifications.

        - Each item in 'insets' is a dictionary.
            The available keys are:

            * cell (tuple, default=(1,1)): (row, col) index of the
                subplot cell to overlay inset axes onto.
            * is_3d (boolean, default=False): flag for 3d scenes
            * l (float, default=0.0): padding left of inset
                  in fraction of cell width
            * w (float or 'to_end', default='to_end') inset width
                  in fraction of cell width ('to_end': to cell right edge)
            * b (float, default=0.0): padding bottom of inset
                  in fraction of cell height
            * h (float or 'to_end', default='to_end') inset height
                  in fraction of cell height ('to_end': to cell top edge)
    """
    # TODO: protected until #282
    from plotly.graph_objs import graph_objs

    # Throw exception for non-integer rows and cols
    if not isinstance(rows, int) or rows <= 0:
        raise Exception("Keyword argument 'rows' "
                        "must be an int greater than 0")
    if not isinstance(cols, int) or cols <= 0:
        raise Exception("Keyword argument 'cols' "
                        "must be an int greater than 0")

    # Dictionary of things start_cell
    START_CELL_all = {
        'bottom-left': {
            # 'natural' setup where x & y domains increase monotonically
            'col_dir': 1,
            'row_dir': 1
        },
        'top-left': {
            # 'default' setup visually matching the 'specs' list of lists
            'col_dir': 1,
            'row_dir': -1
        }
        # TODO maybe add 'bottom-right' and 'top-right'
    }

    # Throw exception for invalid 'start_cell' values
    try:
        START_CELL = START_CELL_all[start_cell]
    except KeyError:
        raise Exception("Invalid 'start_cell' value")

    # Throw exception if non-valid kwarg is sent
    VALID_KWARGS = ['horizontal_spacing', 'vertical_spacing',
                    'specs', 'insets', 'subplot_titles']
    for key in kwargs.keys():
        if key not in VALID_KWARGS:
            raise Exception("Invalid keyword argument: '{0}'".format(key))

    # Set 'subplot_titles'
    subplot_titles = kwargs.get('subplot_titles', [""] * rows * cols)

    # Set 'horizontal_spacing' / 'vertical_spacing' w.r.t. rows / cols
    try:
        horizontal_spacing = float(kwargs['horizontal_spacing'])
    except KeyError:
        horizontal_spacing = 0.2 / cols
    try:
        vertical_spacing = float(kwargs['vertical_spacing'])
    except KeyError:
        if 'subplot_titles' in kwargs:
            vertical_spacing = 0.5 / rows
        else:
            vertical_spacing = 0.3 / rows

    # Sanitize 'specs' (must be a list of lists)
    exception_msg = "Keyword argument 'specs' must be a list of lists"
    try:
        specs = kwargs['specs']
        if not isinstance(specs, list):
            raise Exception(exception_msg)
        else:
            for spec_row in specs:
                if not isinstance(spec_row, list):
                    raise Exception(exception_msg)
    except KeyError:
        specs = [[{}
                 for c in range(cols)]
                 for r in range(rows)]     # default 'specs'

    # Throw exception if specs is over or under specified
    if len(specs) != rows:
        raise Exception("The number of rows in 'specs' "
                        "must be equal to 'rows'")
    for r, spec_row in enumerate(specs):
        if len(spec_row) != cols:
            raise Exception("The number of columns in 'specs' "
                            "must be equal to 'cols'")

    # Sanitize 'insets'
    try:
        insets = kwargs['insets']
        if not isinstance(insets, list):
            raise Exception("Keyword argument 'insets' must be a list")
    except KeyError:
        insets = False

    # Throw exception if non-valid key / fill in defaults
    def _check_keys_and_fill(name, arg, defaults):
        def _checks(item, defaults):
            if item is None:
                return
            if not isinstance(item, dict):
                raise Exception("Items in keyword argument '{name}' must be "
                                "dictionaries or None".format(name=name))
            for k in item.keys():
                if k not in defaults.keys():
                    raise Exception("Invalid key '{k}' in keyword "
                                    "argument '{name}'".format(k=k, name=name))
            for k in defaults.keys():
                if k not in item.keys():
                    item[k] = defaults[k]
        for arg_i in arg:
            if isinstance(arg_i, list):
                for arg_ii in arg_i:
                    _checks(arg_ii, defaults)
            elif isinstance(arg_i, dict):
                _checks(arg_i, defaults)

    # Default spec key-values
    SPEC_defaults = dict(
        is_3d=False,
        colspan=1,
        rowspan=1,
        l=0.0,
        r=0.0,
        b=0.0,
        t=0.0
        # TODO add support for 'w' and 'h'
    )
    _check_keys_and_fill('specs', specs, SPEC_defaults)

    # Default inset key-values
    if insets:
        INSET_defaults = dict(
            cell=(1, 1),
            is_3d=False,
            l=0.0,
            w='to_end',
            b=0.0,
            h='to_end'
        )
        _check_keys_and_fill('insets', insets, INSET_defaults)

    # Set width & height of each subplot cell (excluding padding)
    width = (1. - horizontal_spacing * (cols - 1)) / cols
    height = (1. - vertical_spacing * (rows - 1)) / rows

    # Built row/col sequence using 'row_dir' and 'col_dir'
    COL_DIR = START_CELL['col_dir']
    ROW_DIR = START_CELL['row_dir']
    col_seq = range(cols)[::COL_DIR]
    row_seq = range(rows)[::ROW_DIR]

    # [grid] Build subplot grid (coord tuple of cell)
    grid = [[((width + horizontal_spacing) * c,
              (height + vertical_spacing) * r)
            for c in col_seq]
            for r in row_seq]

    # [grid_ref] Initialize the grid and insets' axis-reference lists
    grid_ref = [[None for c in range(cols)] for r in range(rows)]
    insets_ref = [None for inset in range(len(insets))] if insets else None

    layout = graph_objs.Layout()  # init layout object

    # Function handling logic around 2d axis labels
    # Returns 'x{}' | 'y{}'
    def _get_label(x_or_y, r, c, cnt, shared_axes):
        # Default label (given strictly by cnt)
        label = "{x_or_y}{cnt}".format(x_or_y=x_or_y, cnt=cnt)

        if isinstance(shared_axes, bool):
            if shared_axes:
                if x_or_y == 'x':
                    label = "{x_or_y}{c}".format(x_or_y=x_or_y, c=c + 1)
                if x_or_y == 'y':
                    label = "{x_or_y}{r}".format(x_or_y=x_or_y, r=r + 1)

        if isinstance(shared_axes, list):
            if isinstance(shared_axes[0], tuple):
                shared_axes = [shared_axes]  # TODO put this elsewhere
            for shared_axis in shared_axes:
                if (r + 1, c + 1) in shared_axis:
                    label = {
                        'x': "x{0}".format(shared_axis[0][1]),
                        'y': "y{0}".format(shared_axis[0][0])
                    }[x_or_y]

        return label

    # Row in grid of anchor row if shared_xaxes=True
    ANCHOR_ROW = 0 if ROW_DIR > 0 else rows - 1

    # Function handling logic around 2d axis anchors
    # Return 'x{}' | 'y{}' | 'free' | False
    def _get_anchors(r, c, x_cnt, y_cnt, shared_xaxes, shared_yaxes):
        # Default anchors (give strictly by cnt)
        x_anchor = "y{y_cnt}".format(y_cnt=y_cnt)
        y_anchor = "x{x_cnt}".format(x_cnt=x_cnt)

        if isinstance(shared_xaxes, bool):
            if shared_xaxes:
                if r != ANCHOR_ROW:
                    x_anchor = False
                    y_anchor = 'free'
                    if shared_yaxes and c != 0:  # TODO covers all cases?
                        y_anchor = False
                    return x_anchor, y_anchor

        elif isinstance(shared_xaxes, list):
            if isinstance(shared_xaxes[0], tuple):
                shared_xaxes = [shared_xaxes]  # TODO put this elsewhere
            for shared_xaxis in shared_xaxes:
                if (r + 1, c + 1) in shared_xaxis[1:]:
                    x_anchor = False
                    y_anchor = 'free'  # TODO covers all cases?

        if isinstance(shared_yaxes, bool):
            if shared_yaxes:
                if c != 0:
                    y_anchor = False
                    x_anchor = 'free'
                    if shared_xaxes and r != ANCHOR_ROW:  # TODO all cases?
                        x_anchor = False
                    return x_anchor, y_anchor

        elif isinstance(shared_yaxes, list):
            if isinstance(shared_yaxes[0], tuple):
                shared_yaxes = [shared_yaxes]  # TODO put this elsewhere
            for shared_yaxis in shared_yaxes:
                if (r + 1, c + 1) in shared_yaxis[1:]:
                    y_anchor = False
                    x_anchor = 'free'  # TODO covers all cases?

        return x_anchor, y_anchor

    list_of_domains = []  # added for subplot titles

    # Function pasting x/y domains in layout object (2d case)
    def _add_domain(layout, x_or_y, label, domain, anchor, position):
        name = label[0] + 'axis' + label[1:]
        graph_obj = '{X_or_Y}Axis'.format(X_or_Y=x_or_y.upper())
        axis = getattr(graph_objs, graph_obj)(domain=domain)
        if anchor:
            axis['anchor'] = anchor
        if isinstance(position, float):
            axis['position'] = position
        layout[name] = axis
        list_of_domains.append(domain)  # added for subplot titles

    # Function pasting x/y domains in layout object (3d case)
    def _add_domain_is_3d(layout, s_label, x_domain, y_domain):
        scene = graph_objs.Scene(domain={'x': x_domain, 'y': y_domain})
        layout[s_label] = scene

    x_cnt = y_cnt = s_cnt = 1  # subplot axis/scene counters

    # Loop through specs -- (r, c) <-> (row, col)
    for r, spec_row in enumerate(specs):
        for c, spec in enumerate(spec_row):

            if spec is None:  # skip over None cells
                continue

            c_spanned = c + spec['colspan'] - 1  # get spanned c
            r_spanned = r + spec['rowspan'] - 1  # get spanned r

            # Throw exception if 'colspan' | 'rowspan' is too large for grid
            if c_spanned >= cols:
                raise Exception("Some 'colspan' value is too large for "
                                "this subplot grid.")
            if r_spanned >= rows:
                raise Exception("Some 'rowspan' value is too large for "
                                "this subplot grid.")

            # Get x domain using grid and colspan
            x_s = grid[r][c][0] + spec['l']
            x_e = grid[r][c_spanned][0] + width - spec['r']
            x_domain = [x_s, x_e]

            # Get y domain (dep. on row_dir) using grid & r_spanned
            if ROW_DIR > 0:
                y_s = grid[r][c][1] + spec['b']
                y_e = grid[r_spanned][c][1] + height - spec['t']
            else:
                y_s = grid[r_spanned][c][1] + spec['b']
                y_e = grid[r][c][1] + height - spec['t']
            y_domain = [y_s, y_e]

            if spec['is_3d']:

                # Add scene to layout
                s_label = 'scene{0}'.format(s_cnt)
                _add_domain_is_3d(layout, s_label, x_domain, y_domain)
                grid_ref[r][c] = (s_label, )
                s_cnt += 1

            else:

                # Get axis label and anchor
                x_label = _get_label('x', r, c, x_cnt, shared_xaxes)
                y_label = _get_label('y', r, c, y_cnt, shared_yaxes)
                x_anchor, y_anchor = _get_anchors(r, c,
                                                  x_cnt, y_cnt,
                                                  shared_xaxes,
                                                  shared_yaxes)

                # Add a xaxis to layout (N.B anchor == False -> no axis)
                if x_anchor:
                    if x_anchor == 'free':
                        x_position = y_domain[0]
                    else:
                        x_position = False
                    _add_domain(layout, 'x', x_label, x_domain,
                                x_anchor, x_position)
                    x_cnt += 1

                # Add a yaxis to layout (N.B anchor == False -> no axis)
                if y_anchor:
                    if y_anchor == 'free':
                        y_position = x_domain[0]
                    else:
                        y_position = False
                    _add_domain(layout, 'y', y_label, y_domain,
                                y_anchor, y_position)
                    y_cnt += 1

                grid_ref[r][c] = (x_label, y_label)  # fill in ref

    # Loop through insets
    if insets:
        for i_inset, inset in enumerate(insets):

            r = inset['cell'][0] - 1
            c = inset['cell'][1] - 1

            # Throw exception if r | c is out of range
            if not (0 <= r < rows):
                raise Exception("Some 'cell' row value is out of range. "
                                "Note: the starting cell is (1, 1)")
            if not (0 <= c < cols):
                raise Exception("Some 'cell' col value is out of range. "
                                "Note: the starting cell is (1, 1)")

            # Get inset x domain using grid
            x_s = grid[r][c][0] + inset['l'] * width
            if inset['w'] == 'to_end':
                x_e = grid[r][c][0] + width
            else:
                x_e = x_s + inset['w'] * width
            x_domain = [x_s, x_e]

            # Get inset y domain using grid
            y_s = grid[r][c][1] + inset['b'] * height
            if inset['h'] == 'to_end':
                y_e = grid[r][c][1] + height
            else:
                y_e = y_s + inset['h'] * height
            y_domain = [y_s, y_e]

            if inset['is_3d']:

                # Add scene to layout
                s_label = 'scene{0}'.format(s_cnt)
                _add_domain_is_3d(layout, s_label, x_domain, y_domain)
                insets_ref[i_inset] = (s_label, )
                s_cnt += 1

            else:

                # Get axis label and anchor
                x_label = _get_label('x', False, False, x_cnt, False)
                y_label = _get_label('y', False, False, y_cnt, False)
                x_anchor, y_anchor = _get_anchors(r, c,
                                                  x_cnt, y_cnt,
                                                  False, False)

                # Add a xaxis to layout (N.B insets always have anchors)
                _add_domain(layout, 'x', x_label, x_domain, x_anchor, False)
                x_cnt += 1

                # Add a yayis to layout (N.B insets always have anchors)
                _add_domain(layout, 'y', y_label, y_domain, y_anchor, False)
                y_cnt += 1

                insets_ref[i_inset] = (x_label, y_label)  # fill in ref

    # [grid_str] Set the grid's string representation
    sp = "  "            # space between cell
    s_str = "[ "         # cell start string
    e_str = " ]"         # cell end string
    colspan_str = '       -'     # colspan string
    rowspan_str = '       |'     # rowspan string
    empty_str = '    (empty) '   # empty cell string

    # Init grid_str with intro message
    grid_str = "This is the format of your plot grid:\n"

    # Init tmp list of lists of strings (sorta like 'grid_ref' but w/ strings)
    _tmp = [['' for c in range(cols)] for r in range(rows)]

    # Define cell string as function of (r, c) and grid_ref
    def _get_cell_str(r, c, ref):
        return '({r},{c}) {ref}'.format(r=r + 1, c=c + 1, ref=','.join(ref))

    # Find max len of _cell_str, add define a padding function
    cell_len = max([len(_get_cell_str(r, c, ref))
                    for r, row_ref in enumerate(grid_ref)
                    for c, ref in enumerate(row_ref)
                    if ref]) + len(s_str) + len(e_str)

    def _pad(s, cell_len=cell_len):
        return ' ' * (cell_len - len(s))

    # Loop through specs, fill in _tmp
    for r, spec_row in enumerate(specs):
        for c, spec in enumerate(spec_row):

            ref = grid_ref[r][c]
            if ref is None:
                if _tmp[r][c] == '':
                    _tmp[r][c] = empty_str + _pad(empty_str)
                continue

            cell_str = s_str + _get_cell_str(r, c, ref)

            if spec['colspan'] > 1:
                for cc in range(1, spec['colspan'] - 1):
                    _tmp[r][c + cc] = colspan_str + _pad(colspan_str)
                _tmp[r][c + spec['colspan'] - 1] = (
                    colspan_str + _pad(colspan_str + e_str)) + e_str
            else:
                cell_str += e_str

            if spec['rowspan'] > 1:
                for rr in range(1, spec['rowspan'] - 1):
                    _tmp[r + rr][c] = rowspan_str + _pad(rowspan_str)
                for cc in range(spec['colspan']):
                    _tmp[r + spec['rowspan'] - 1][c + cc] = (
                        rowspan_str + _pad(rowspan_str))

            _tmp[r][c] = cell_str + _pad(cell_str)

    # Append grid_str using data from _tmp in the correct order
    for r in row_seq[::-1]:
        grid_str += sp.join(_tmp[r]) + '\n'

    # Append grid_str to include insets info
    if insets:
        grid_str += "\nWith insets:\n"
        for i_inset, inset in enumerate(insets):

            r = inset['cell'][0] - 1
            c = inset['cell'][1] - 1
            ref = grid_ref[r][c]

            grid_str += (
                s_str + ','.join(insets_ref[i_inset]) + e_str +
                ' over ' +
                s_str + _get_cell_str(r, c, ref) + e_str + '\n'
            )

    # Add subplot titles

    # If shared_axes is False (default) use list_of_domains
    # This is used for insets and irregular layouts
    if not shared_xaxes and not shared_yaxes:
        x_dom = list_of_domains[::2]
        y_dom = list_of_domains[1::2]
        subtitle_pos_x = []
        subtitle_pos_y = []
        for x_domains in x_dom:
            subtitle_pos_x.append(sum(x_domains) / 2)
        for y_domains in y_dom:
            subtitle_pos_y.append(y_domains[1])
    # If shared_axes is True the domin of each subplot is not returned so the
    # title position must be calculated for each subplot
    else:
        subtitle_pos_x = [None] * cols
        subtitle_pos_y = [None] * rows
        delt_x = (x_e - x_s)
        for index in range(cols):
            subtitle_pos_x[index] = ((delt_x / 2) +
                                     ((delt_x + horizontal_spacing) * index))
        subtitle_pos_x *= rows
        for index in range(rows):
            subtitle_pos_y[index] = (1 - ((y_e + vertical_spacing) * index))
        subtitle_pos_y *= cols
        subtitle_pos_y = sorted(subtitle_pos_y, reverse=True)

    plot_titles = []
    for index in range(len(subplot_titles)):
        if not subplot_titles[index]:
            pass
        else:
            plot_titles.append({'y': subtitle_pos_y[index],
                                'xref': 'paper',
                                'x': subtitle_pos_x[index],
                                'yref': 'paper',
                                'text': subplot_titles[index],
                                'showarrow': False,
                                'font': graph_objs.Font(size=16),
                                'xanchor': 'center',
                                'yanchor': 'bottom'
                                })

            layout['annotations'] = plot_titles

    if print_grid:
        print(grid_str)

    fig = graph_objs.Figure(layout=layout)

    fig._grid_ref = grid_ref
    fig._grid_str = grid_str

    return fig


def get_valid_graph_obj(obj, obj_type=None):
    """Returns a new graph object that is guaranteed to pass validate().

    CAREFUL: this will *silently* strip out invalid pieces of the object.

    """
    # TODO: Deprecate or move. #283
    from plotly.graph_objs import graph_objs
    try:
        new_obj = graph_objs.get_class_instance_by_name(
            obj.__class__.__name__)
    except KeyError:
        try:
            new_obj = graph_objs.get_class_instance_by_name(obj_type)
        except KeyError:
            raise exceptions.PlotlyError(
                "'{0}' nor '{1}' are recognizable graph_objs.".
                format(obj.__class__.__name__, obj_type))
    if isinstance(new_obj, list):
        new_obj += obj
    else:
        for key, val in list(obj.items()):
            new_obj[key] = val
    new_obj.force_clean()
    return new_obj


def validate(obj, obj_type):
    """Validate a dictionary, list, or graph object as 'obj_type'.

    This will not alter the 'obj' referenced in the call signature. It will
    raise an error if the 'obj' reference could not be instantiated as a
    valid 'obj_type' graph object.

    """
    # TODO: Deprecate or move. #283
    from plotly.graph_objs import graph_objs
    try:
        obj_type = graph_objs.KEY_TO_NAME[obj_type]
    except KeyError:
        pass
    try:
        test_obj = graph_objs.get_class_instance_by_name(obj_type, obj)
    except KeyError:
        raise exceptions.PlotlyError(
            "'{0}' is not a recognizable graph_obj.".
            format(obj_type))


<<<<<<< HEAD
def validate_stream(obj, obj_type):
    """Validate a data dictionary (only) for use with streaming.

    An error is raised if a key within (or nested within) is not streamable.

    """
    # TODO: Deprecate or move. #283
    from plotly.graph_objs import graph_objs
    try:
        obj_type = graph_objs.KEY_TO_NAME[obj_type]
    except KeyError:
        pass
    info = graph_objs.INFO[graph_objs.NAME_TO_KEY[obj_type]]
    for key, val in list(obj.items()):
        if key == 'type':
            continue
        if 'streamable' in info['keymeta'][key].keys():
            if not info['keymeta'][key]['streamable']:
                raise exceptions.PlotlyError(
                    "The '{0}' key is not streamable in the '{1}' "
                    "object".format(
                        key, obj_type
                    )
                )
        else:
            raise exceptions.PlotlyError(
                "The '{0}' key is not streamable in the '{1}' object".format(
                    key, obj_type
                )
            )
        try:
            sub_obj_type = graph_objs.KEY_TO_NAME[key]
            validate_stream(val, sub_obj_type)
        except KeyError:
            pass


=======
>>>>>>> 44c527ee
def _replace_newline(obj):
    """Replaces '\n' with '<br>' for all strings in a collection."""
    if isinstance(obj, dict):
        d = dict()
        for key, val in list(obj.items()):
            d[key] = _replace_newline(val)
        return d
    elif isinstance(obj, list):
        l = list()
        for index, entry in enumerate(obj):
            l += [_replace_newline(entry)]
        return l
    elif isinstance(obj, six.string_types):
        s = obj.replace('\n', '<br>')
        if s != obj:
            warnings.warn("Looks like you used a newline character: '\\n'.\n\n"
                          "Plotly uses a subset of HTML escape characters\n"
                          "to do things like newline (<br>), bold (<b></b>),\n"
                          "italics (<i></i>), etc. Your newline characters \n"
                          "have been converted to '<br>' so they will show \n"
                          "up right on your Plotly figure!")
        return s
    else:
        return obj  # we return the actual reference... but DON'T mutate.


if _ipython_imported:
    class PlotlyDisplay(IPython.core.display.HTML):
        """An IPython display object for use with plotly urls

        PlotlyDisplay objects should be instantiated with a url for a plot.
        IPython will *choose* the proper display representation from any
        Python object, and using provided methods if they exist. By defining
        the following, if an HTML display is unusable, the PlotlyDisplay
        object can provide alternate representations.

        """
        def __init__(self, url, width, height):
            self.resource = url
            self.embed_code = get_embed(url, width=width, height=height)
            super(PlotlyDisplay, self).__init__(data=self.embed_code)

        def _repr_html_(self):
            return self.embed_code


def return_figure_from_figure_or_data(figure_or_data, validate_figure):
    if isinstance(figure_or_data, dict):
        figure = figure_or_data
    elif isinstance(figure_or_data, list):
        figure = {'data': figure_or_data}
    else:
        raise exceptions.PlotlyError("The `figure_or_data` positional "
                                     "argument must be either "
                                     "`dict`-like or `list`-like.")
    if validate_figure:
        try:
            validate(figure, obj_type='Figure')
        except exceptions.PlotlyError as err:
            raise exceptions.PlotlyError("Invalid 'figure_or_data' argument. "
                                         "Plotly will not be able to properly "
                                         "parse the resulting JSON. If you "
                                         "want to send this 'figure_or_data' "
                                         "to Plotly anyway (not recommended), "
                                         "you can set 'validate=False' as a "
                                         "plot option.\nHere's why you're "
                                         "seeing this error:\n\n{0}"
                                         "".format(err))
        if not figure['data']:
            raise exceptions.PlotlyEmptyDataError(
                "Empty data list found. Make sure that you populated the "
                "list of data objects you're sending and try again.\n"
                "Questions? support@plot.ly"
            )

    return figure

# Default colours for finance charts
_DEFAULT_INCREASING_COLOR = '#3D9970'  # http://clrs.cc
_DEFAULT_DECREASING_COLOR = '#FF4136'


class FigureFactory(object):
    """
    BETA functions to create specific chart types.

    This is beta as in: subject to change in a backwards incompatible way
    without notice.

    Supported chart types include candlestick, open high low close, quiver,
    and streamline. See FigureFactory.create_candlestick,
    FigureFactory.create_ohlc, FigureFactory.create_quiver, or
    FigureFactory.create_streamline for for more infomation and examples of a
    specific chart type.
    """

    @staticmethod
    def validate_equal_length(*args):
        """
        Validates that data lists or ndarrays are the same length.

        :raises: (PlotlyError) If any data lists are not the same length.
        """
        length = len(args[0])
        if any(len(lst) != length for lst in args):
            raise exceptions.PlotlyError("Oops! Your data lists or ndarrays "
                                         "should be the same length.")

    @staticmethod
    def validate_ohlc(open, high, low, close, direction, **kwargs):
        """
        ohlc and candlestick specific validations

        Specifically, this checks that the high value is the greatest value and
        the low value is the lowest value in each unit.

        See FigureFactory.create_ohlc() or FigureFactory.create_candlestick()
        for params

        :raises: (PlotlyError) If the high value is not the greatest value in
            each unit.
        :raises: (PlotlyError) If the low value is not the lowest value in each
            unit.
        :raises: (PlotlyError) If direction is not 'increasing' or 'decreasing'
        """
        for lst in [open, low, close]:
            for index in range(len(high)):
                if high[index] < lst[index]:
                    raise exceptions.PlotlyError("Oops! Looks like some of "
                                                 "your high values are less "
                                                 "the corresponding open, "
                                                 "low, or close values. "
                                                 "Double check that your data "
                                                 "is entered in O-H-L-C order")

        for lst in [open, high, close]:
            for index in range(len(low)):
                if low[index] > lst[index]:
                    raise exceptions.PlotlyError("Oops! Looks like some of "
                                                 "your low values are greater "
                                                 "than the corresponding high"
                                                 ", open, or close values. "
                                                 "Double check that your data "
                                                 "is entered in O-H-L-C order")

        direction_opts = ('increasing', 'decreasing', 'both')
        if direction not in direction_opts:
            raise exceptions.PlotlyError("direction must be defined as "
                                         "'increasing', 'decreasing', or "
                                         "'both'")

    @staticmethod
    def validate_positive_scalars(**kwargs):
        """
        Validates that all values given in key/val pairs are positive.

        Accepts kwargs to improve Exception messages.

        :raises: (PlotlyError) If any value is < 0 or raises.
        """
        for key, val in kwargs.items():
            try:
                if val <= 0:
                    raise ValueError('{} must be > 0, got {}'.format(key, val))
            except TypeError:
                raise exceptions.PlotlyError('{} must be a number, got {}'
                                             .format(key, val))

    @staticmethod
    def validate_streamline(x, y):
        """
        streamline specific validations

        Specifically, this checks that x and y are both evenly spaced,
        and that the package numpy is available.

        See FigureFactory.create_streamline() for params

        :raises: (ImportError) If numpy is not available.
        :raises: (PlotlyError) If x is not evenly spaced.
        :raises: (PlotlyError) If y is not evenly spaced.
        """
        if _numpy_imported is False:
            raise ImportError("FigureFactory.create_streamline requires numpy")
        for index in range(len(x) - 1):
            if ((x[index + 1] - x[index]) - (x[1] - x[0])) > .0001:
                raise exceptions.PlotlyError("x must be a 1 dimensional, "
                                             "evenly spaced array")
        for index in range(len(y) - 1):
            if ((y[index + 1] - y[index]) -
               (y[1] - y[0])) > .0001:
                raise exceptions.PlotlyError("y must be a 1 dimensional, "
                                             "evenly spaced array")

    @staticmethod
    def flatten(array):
        """
        Uses list comprehension to flatten array

        :param (array): An iterable to flatten
        :raises (PlotlyError): If iterable is not nested.
        :rtype (list): The flattened list.
        """
        try:
            return [item for sublist in array for item in sublist]
        except TypeError:
            raise exceptions.PlotlyError("Your data array could not be "
                                         "flattened! Make sure your data is "
                                         "entered as lists or ndarrays!")

    @staticmethod
    def create_quiver(x, y, u, v, scale=.1, arrow_scale=.3,
                      angle=math.pi / 9, **kwargs):
        """
        Returns data for a quiver plot.

        :param (list|ndarray) x: x coordinates of the arrow locations
        :param (list|ndarray) y: y coordinates of the arrow locations
        :param (list|ndarray) u: x components of the arrow vectors
        :param (list|ndarray) v: y components of the arrow vectors
        :param (float in [0,1]) scale: scales size of the arrows(ideally to
            avoid overlap). Default = .1
        :param (float in [0,1]) arrow_scale: value multiplied to length of barb
            to get length of arrowhead. Default = .3
        :param (angle in radians) angle: angle of arrowhead. Default = pi/9
        :param kwargs: kwargs passed through plotly.graph_objs.Scatter
            for more information on valid kwargs call
            help(plotly.graph_objs.Scatter)

        :rtype (dict): returns a representation of quiver figure.

        Example 1: Trivial Quiver
        ```
        import plotly.plotly as py
        from plotly.tools import FigureFactory as FF

        import math

        # 1 Arrow from (0,0) to (1,1)
        fig = FF.create_quiver(x=[0], y=[0],
                               u=[1], v=[1],
                               scale=1)

        py.plot(fig, filename='quiver')
        ```

        Example 2: Quiver plot using meshgrid
        ```
        import plotly.plotly as py
        from plotly.tools import FigureFactory as FF

        import numpy as np
        import math

        # Add data
        x,y = np.meshgrid(np.arange(0, 2, .2), np.arange(0, 2, .2))
        u = np.cos(x)*y
        v = np.sin(x)*y

        #Create quiver
        fig = FF.create_quiver(x, y, u, v)

        # Plot
        py.plot(fig, filename='quiver')
        ```

        Example 3: Styling the quiver plot
        ```
        import plotly.plotly as py
        from plotly.tools import FigureFactory as FF
        import numpy as np
        import math

        # Add data
        x, y = np.meshgrid(np.arange(-np.pi, math.pi, .5),
                           np.arange(-math.pi, math.pi, .5))
        u = np.cos(x)*y
        v = np.sin(x)*y

        # Create quiver
        fig = FF.create_quiver(x, y, u, v, scale=.2,
                               arrow_scale=.3,
                               angle=math.pi/6,
                               name='Wind Velocity',
                               line=Line(width=1))

        # Add title to layout
        fig['layout'].update(title='Quiver Plot')

        # Plot
        py.plot(fig, filename='quiver')
        ```
        """
        # TODO: protected until #282
        from plotly.graph_objs import graph_objs
        FigureFactory.validate_equal_length(x, y, u, v)
        FigureFactory.validate_positive_scalars(arrow_scale=arrow_scale,
                                                scale=scale)

        barb_x, barb_y = _Quiver(x, y, u, v, scale,
                                 arrow_scale, angle).get_barbs()
        arrow_x, arrow_y = _Quiver(x, y, u, v, scale,
                                   arrow_scale, angle).get_quiver_arrows()
        quiver = graph_objs.Scatter(x=barb_x + arrow_x,
                                    y=barb_y + arrow_y,
                                    mode='lines', **kwargs)

        data = [quiver]
        layout = graph_objs.Layout(hovermode='closest')

        return dict(data=data, layout=layout)

    @staticmethod
    def create_streamline(x, y, u, v,
                          density=1, angle=math.pi / 9,
                          arrow_scale=.09, **kwargs):
        """
        Returns data for a streamline plot.

        :param (list|ndarray) x: 1 dimensional, evenly spaced list or array
        :param (list|ndarray) y: 1 dimensional, evenly spaced list or array
        :param (ndarray) u: 2 dimensional array
        :param (ndarray) v: 2 dimensional array
        :param (float|int) density: controls the density of streamlines in
            plot. This is multiplied by 30 to scale similiarly to other
            available streamline functions such as matplotlib.
            Default = 1
        :param (angle in radians) angle: angle of arrowhead. Default = pi/9
        :param (float in [0,1]) arrow_scale: value to scale length of arrowhead
            Default = .09
        :param kwargs: kwargs passed through plotly.graph_objs.Scatter
            for more information on valid kwargs call
            help(plotly.graph_objs.Scatter)

        :rtype (dict): returns a representation of streamline figure.

        Example 1: Plot simple streamline and increase arrow size
        ```
        import plotly.plotly as py
        from plotly.tools import FigureFactory as FF

        import numpy as np
        import math

        # Add data
        x = np.linspace(-3, 3, 100)
        y = np.linspace(-3, 3, 100)
        Y, X = np.meshgrid(x, y)
        u = -1 - X**2 + Y
        v = 1 + X - Y**2
        u = u.T  # Transpose
        v = v.T  # Transpose

        # Create streamline
        fig = FF.create_streamline(x, y, u, v,
                                   arrow_scale=.1)

        # Plot
        py.plot(fig, filename='streamline')
        ```

        Example 2: from nbviewer.ipython.org/github/barbagroup/AeroPython
        ```
        import plotly.plotly as py
        from plotly.tools import FigureFactory as FF

        import numpy as np
        import math

        # Add data
        N = 50
        x_start, x_end = -2.0, 2.0
        y_start, y_end = -1.0, 1.0
        x = np.linspace(x_start, x_end, N)
        y = np.linspace(y_start, y_end, N)
        X, Y = np.meshgrid(x, y)
        ss = 5.0
        x_s, y_s = -1.0, 0.0

        # Compute the velocity field on the mesh grid
        u_s = ss/(2*np.pi) * (X-x_s)/((X-x_s)**2 + (Y-y_s)**2)
        v_s = ss/(2*np.pi) * (Y-y_s)/((X-x_s)**2 + (Y-y_s)**2)

        # Create streamline
        fig = FF.create_streamline(x, y, u_s, v_s,
                                   density=2, name='streamline')

        # Add source point
        point = Scatter(x=[x_s], y=[y_s], mode='markers',
                        marker=Marker(size=14), name='source point')

        # Plot
        fig['data'].append(point)
        py.plot(fig, filename='streamline')
        ```
        """
        # TODO: protected until #282
        from plotly.graph_objs import graph_objs
        FigureFactory.validate_equal_length(x, y)
        FigureFactory.validate_equal_length(u, v)
        FigureFactory.validate_streamline(x, y)
        FigureFactory.validate_positive_scalars(density=density,
                                                arrow_scale=arrow_scale)

        streamline_x, streamline_y = _Streamline(x, y, u, v,
                                                 density, angle,
                                                 arrow_scale).sum_streamlines()
        arrow_x, arrow_y = _Streamline(x, y, u, v,
                                       density, angle,
                                       arrow_scale).get_streamline_arrows()

        streamline = graph_objs.Scatter(x=streamline_x + arrow_x,
                                        y=streamline_y + arrow_y,
                                        mode='lines', **kwargs)

        data = [streamline]
        layout = graph_objs.Layout(hovermode='closest')

        return dict(data=data, layout=layout)

    @staticmethod
    def _make_increasing_ohlc(open, high, low, close, dates, **kwargs):
        """
        Makes increasing ohlc sticks

        _make_increasing_ohlc() and _make_decreasing_ohlc separate the
        increasing trace from the decreasing trace so kwargs (such as
        color) can be passed separately to increasing or decreasing traces
        when direction is set to 'increasing' or 'decreasing' in
        FigureFactory.create_candlestick()

        :param (list) open: opening values
        :param (list) high: high values
        :param (list) low: low values
        :param (list) close: closing values
        :param (list) dates: list of datetime objects. Default: None
        :param kwargs: kwargs to be passed to increasing trace via
            plotly.graph_objs.Scatter.

        :rtype (trace) ohlc_incr_data: Scatter trace of all increasing ohlc
            sticks.
        """
        (flat_increase_x,
         flat_increase_y,
         text_increase) = _OHLC(open, high, low, close, dates).get_increase()

        if 'name' in kwargs:
            showlegend = True
        else:
            kwargs.setdefault('name', 'Increasing')
            showlegend = False

        kwargs.setdefault('line', dict(color=_DEFAULT_INCREASING_COLOR,
                                       width=1))
        kwargs.setdefault('text', text_increase)

        ohlc_incr = dict(type='scatter',
                         x=flat_increase_x,
                         y=flat_increase_y,
                         mode='lines',
                         showlegend=showlegend,
                         **kwargs)
        return ohlc_incr

    @staticmethod
    def _make_decreasing_ohlc(open, high, low, close, dates, **kwargs):
        """
        Makes decreasing ohlc sticks

        :param (list) open: opening values
        :param (list) high: high values
        :param (list) low: low values
        :param (list) close: closing values
        :param (list) dates: list of datetime objects. Default: None
        :param kwargs: kwargs to be passed to increasing trace via
            plotly.graph_objs.Scatter.

        :rtype (trace) ohlc_decr_data: Scatter trace of all decreasing ohlc
            sticks.
        """
        (flat_decrease_x,
         flat_decrease_y,
         text_decrease) = _OHLC(open, high, low, close, dates).get_decrease()

        kwargs.setdefault('line', dict(color=_DEFAULT_DECREASING_COLOR,
                                       width=1))
        kwargs.setdefault('text', text_decrease)
        kwargs.setdefault('showlegend', False)
        kwargs.setdefault('name', 'Decreasing')

        ohlc_decr = dict(type='scatter',
                         x=flat_decrease_x,
                         y=flat_decrease_y,
                         mode='lines',
                         **kwargs)
        return ohlc_decr

    @staticmethod
    def create_ohlc(open, high, low, close,
                    dates=None, direction='both',
                    **kwargs):
        """
        BETA function that creates an ohlc chart

        :param (list) open: opening values
        :param (list) high: high values
        :param (list) low: low values
        :param (list) close: closing
        :param (list) dates: list of datetime objects. Default: None
        :param (string) direction: direction can be 'increasing', 'decreasing',
            or 'both'. When the direction is 'increasing', the returned figure
            consists of all units where the close value is greater than the
            corresponding open value, and when the direction is 'decreasing',
            the returned figure consists of all units where the close value is
            less than or equal to the corresponding open value. When the
            direction is 'both', both increasing and decreasing units are
            returned. Default: 'both'
        :param kwargs: kwargs passed through plotly.graph_objs.Scatter.
            These kwargs describe other attributes about the ohlc Scatter trace
            such as the color or the legend name. For more information on valid
            kwargs call help(plotly.graph_objs.Scatter)

        :rtype (dict): returns a representation of an ohlc chart figure.

        Example 1: Simple OHLC chart from a Pandas DataFrame
        ```
        import plotly.plotly as py
        from plotly.tools import FigureFactory as FF
        from datetime import datetime

        import pandas.io.data as web

        df = web.DataReader("aapl", 'yahoo', datetime(2008, 8, 15), datetime(2008, 10, 15))
        fig = FF.create_ohlc(df.Open, df.High, df.Low, df.Close, dates=df.index)

        py.plot(fig, filename='finance/aapl-ohlc')
        ```

        Example 2: Add text and annotations to the OHLC chart
        ```
        import plotly.plotly as py
        from plotly.tools import FigureFactory as FF
        from datetime import datetime

        import pandas.io.data as web

        df = web.DataReader("aapl", 'yahoo', datetime(2008, 8, 15), datetime(2008, 10, 15))
        fig = FF.create_ohlc(df.Open, df.High, df.Low, df.Close, dates=df.index)

        # Update the fig - all options here: https://plot.ly/python/reference/#Layout
        fig['layout'].update({
            'title': 'The Great Recession',
            'yaxis': {'title': 'AAPL Stock'},
            'shapes': [{
                'x0': '2008-09-15', 'x1': '2008-09-15', 'type': 'line',
                'y0': 0, 'y1': 1, 'xref': 'x', 'yref': 'paper',
                'line': {'color': 'rgb(40,40,40)', 'width': 0.5}
            }],
            'annotations': [{
                'text': "the fall of Lehman Brothers",
                'x': '2008-09-15', 'y': 1.02,
                'xref': 'x', 'yref': 'paper',
                'showarrow': False, 'xanchor': 'left'
            }]
        })

        py.plot(fig, filename='finance/aapl-recession-ohlc', validate=False)
        ```

        Example 3: Customize the OHLC colors
        ```
        import plotly.plotly as py
        from plotly.tools import FigureFactory as FF
        from plotly.graph_objs import Line, Marker
        from datetime import datetime

        import pandas.io.data as web

        df = web.DataReader("aapl", 'yahoo', datetime(2008, 1, 1), datetime(2009, 4, 1))

        # Make increasing ohlc sticks and customize their color and name
        fig_increasing = FF.create_ohlc(df.Open, df.High, df.Low, df.Close, dates=df.index,
            direction='increasing', name='AAPL',
            line=Line(color='rgb(150, 200, 250)'))

        # Make decreasing ohlc sticks and customize their color and name
        fig_decreasing = FF.create_ohlc(df.Open, df.High, df.Low, df.Close, dates=df.index,
            direction='decreasing',
            line=Line(color='rgb(128, 128, 128)'))

        # Initialize the figure
        fig = fig_increasing

        # Add decreasing data with .extend()
        fig['data'].extend(fig_decreasing['data'])

        py.iplot(fig, filename='finance/aapl-ohlc-colors', validate=False)
        ```

        Example 4: OHLC chart with datetime objects
        ```
        import plotly.plotly as py
        from plotly.tools import FigureFactory as FF

        from datetime import datetime

        # Add data
        open_data = [33.0, 33.3, 33.5, 33.0, 34.1]
        high_data = [33.1, 33.3, 33.6, 33.2, 34.8]
        low_data = [32.7, 32.7, 32.8, 32.6, 32.8]
        close_data = [33.0, 32.9, 33.3, 33.1, 33.1]
        dates = [datetime(year=2013, month=10, day=10),
                 datetime(year=2013, month=11, day=10),
                 datetime(year=2013, month=12, day=10),
                 datetime(year=2014, month=1, day=10),
                 datetime(year=2014, month=2, day=10)]

        # Create ohlc
        fig = FF.create_ohlc(open_data, high_data,
            low_data, close_data, dates=dates)

        py.iplot(fig, filename='finance/simple-ohlc', validate=False)
        ```
        """
        # TODO: protected until #282
        from plotly.graph_objs import graph_objs
        if dates is not None:
            FigureFactory.validate_equal_length(open, high, low, close, dates)
        else:
            FigureFactory.validate_equal_length(open, high, low, close)
        FigureFactory.validate_ohlc(open, high, low, close, direction,
                                    **kwargs)

        if direction is 'increasing':
            ohlc_incr = FigureFactory._make_increasing_ohlc(open, high,
                                                            low, close,
                                                            dates, **kwargs)
            data = [ohlc_incr]
        elif direction is 'decreasing':
            ohlc_decr = FigureFactory._make_decreasing_ohlc(open, high,
                                                            low, close,
                                                            dates, **kwargs)
            data = [ohlc_decr]
        else:
            ohlc_incr = FigureFactory._make_increasing_ohlc(open, high,
                                                            low, close,
                                                            dates, **kwargs)
            ohlc_decr = FigureFactory._make_decreasing_ohlc(open, high,
                                                            low, close,
                                                            dates, **kwargs)
            data = [ohlc_incr, ohlc_decr]

        layout = graph_objs.Layout(xaxis=dict(zeroline=False),
                                   hovermode='closest')

        return dict(data=data, layout=layout)

    @staticmethod
    def _make_increasing_candle(open, high, low, close, dates, **kwargs):
        """
        Makes boxplot trace for increasing candlesticks

        _make_increasing_candle() and _make_decreasing_candle separate the
        increasing traces from the decreasing traces so kwargs (such as
        color) can be passed separately to increasing or decreasing traces
        when direction is set to 'increasing' or 'decreasing' in
        FigureFactory.create_candlestick()

        :param (list) open: opening values
        :param (list) high: high values
        :param (list) low: low values
        :param (list) close: closing values
        :param (list) dates: list of datetime objects. Default: None
        :param kwargs: kwargs to be passed to increasing trace via
            plotly.graph_objs.Scatter.

        :rtype (list) candle_incr_data: list of the box trace for
            increasing candlesticks.
        """
        increase_x, increase_y = _Candlestick(
            open, high, low, close, dates, **kwargs).get_candle_increase()

        if 'line' in kwargs:
            kwargs.setdefault('fillcolor', kwargs['line']['color'])
        else:
            kwargs.setdefault('fillcolor', _DEFAULT_INCREASING_COLOR)
        if 'name' in kwargs:
            kwargs.setdefault('showlegend', True)
        else:
            kwargs.setdefault('showlegend', False)
        kwargs.setdefault('name', 'Increasing')
        kwargs.setdefault('line', dict(color=_DEFAULT_INCREASING_COLOR))

        candle_incr_data = dict(type='box',
                                x=increase_x,
                                y=increase_y,
                                whiskerwidth=0,
                                boxpoints=False,
                                **kwargs)

        return [candle_incr_data]

    @staticmethod
    def _make_decreasing_candle(open, high, low, close, dates, **kwargs):
        """
        Makes boxplot trace for decreasing candlesticks

        :param (list) open: opening values
        :param (list) high: high values
        :param (list) low: low values
        :param (list) close: closing values
        :param (list) dates: list of datetime objects. Default: None
        :param kwargs: kwargs to be passed to decreasing trace via
            plotly.graph_objs.Scatter.

        :rtype (list) candle_decr_data: list of the box trace for
            decreasing candlesticks.
        """

        decrease_x, decrease_y = _Candlestick(
            open, high, low, close, dates, **kwargs).get_candle_decrease()

        if 'line' in kwargs:
            kwargs.setdefault('fillcolor', kwargs['line']['color'])
        else:
            kwargs.setdefault('fillcolor', _DEFAULT_DECREASING_COLOR)
        kwargs.setdefault('showlegend', False)
        kwargs.setdefault('line', dict(color=_DEFAULT_DECREASING_COLOR))
        kwargs.setdefault('name', 'Decreasing')

        candle_decr_data = dict(type='box',
                                x=decrease_x,
                                y=decrease_y,
                                whiskerwidth=0,
                                boxpoints=False,
                                **kwargs)

        return [candle_decr_data]

    @staticmethod
    def create_candlestick(open, high, low, close,
                           dates=None, direction='both', **kwargs):
        """
        BETA function that creates a candlestick chart

        :param (list) open: opening values
        :param (list) high: high values
        :param (list) low: low values
        :param (list) close: closing values
        :param (list) dates: list of datetime objects. Default: None
        :param (string) direction: direction can be 'increasing', 'decreasing',
            or 'both'. When the direction is 'increasing', the returned figure
            consists of all candlesticks where the close value is greater than
            the corresponding open value, and when the direction is
            'decreasing', the returned figure consists of all candlesticks
            where the close value is less than or equal to the corresponding
            open value. When the direction is 'both', both increasing and
            decreasing candlesticks are returned. Default: 'both'
        :param kwargs: kwargs passed through plotly.graph_objs.Scatter.
            These kwargs describe other attributes about the ohlc Scatter trace
            such as the color or the legend name. For more information on valid
            kwargs call help(plotly.graph_objs.Scatter)

        :rtype (dict): returns a representation of candlestick chart figure.

        Example 1: Simple candlestick chart from a Pandas DataFrame
        ```
        import plotly.plotly as py
        from plotly.tools import FigureFactory as FF
        from datetime import datetime

        import pandas.io.data as web

        df = web.DataReader("aapl", 'yahoo', datetime(2007, 10, 1), datetime(2009, 4, 1))
        fig = FF.create_candlestick(df.Open, df.High, df.Low, df.Close, dates=df.index)
        py.plot(fig, filename='finance/aapl-candlestick', validate=False)
        ```

        Example 2: Add text and annotations to the candlestick chart
        ```
        fig = FF.create_candlestick(df.Open, df.High, df.Low, df.Close, dates=df.index)
        # Update the fig - all options here: https://plot.ly/python/reference/#Layout
        fig['layout'].update({
            'title': 'The Great Recession',
            'yaxis': {'title': 'AAPL Stock'},
            'shapes': [{
                'x0': '2007-12-01', 'x1': '2007-12-01',
                'y0': 0, 'y1': 1, 'xref': 'x', 'yref': 'paper',
                'line': {'color': 'rgb(30,30,30)', 'width': 1}
            }],
            'annotations': [{
                'x': '2007-12-01', 'y': 0.05, 'xref': 'x', 'yref': 'paper',
                'showarrow': False, 'xanchor': 'left',
                'text': 'Official start of the recession'
            }]
        })
        py.plot(fig, filename='finance/aapl-recession-candlestick', validate=False)
        ```

        Example 3: Customize the candlestick colors
        ```
        import plotly.plotly as py
        from plotly.tools import FigureFactory as FF
        from plotly.graph_objs import Line, Marker
        from datetime import datetime

        import pandas.io.data as web

        df = web.DataReader("aapl", 'yahoo', datetime(2008, 1, 1), datetime(2009, 4, 1))

        # Make increasing candlesticks and customize their color and name
        fig_increasing = FF.create_candlestick(df.Open, df.High, df.Low, df.Close, dates=df.index,
            direction='increasing', name='AAPL',
            marker=Marker(color='rgb(150, 200, 250)'),
            line=Line(color='rgb(150, 200, 250)'))

        # Make decreasing candlesticks and customize their color and name
        fig_decreasing = FF.create_candlestick(df.Open, df.High, df.Low, df.Close, dates=df.index,
            direction='decreasing',
            marker=Marker(color='rgb(128, 128, 128)'),
            line=Line(color='rgb(128, 128, 128)'))

        # Initialize the figure
        fig = fig_increasing

        # Add decreasing data with .extend()
        fig['data'].extend(fig_decreasing['data'])

        py.iplot(fig, filename='finance/aapl-candlestick-custom', validate=False)
        ```

        Example 4: Candlestick chart with datetime objects
        ```
        import plotly.plotly as py
        from plotly.tools import FigureFactory as FF

        from datetime import datetime

        # Add data
        open_data = [33.0, 33.3, 33.5, 33.0, 34.1]
        high_data = [33.1, 33.3, 33.6, 33.2, 34.8]
        low_data = [32.7, 32.7, 32.8, 32.6, 32.8]
        close_data = [33.0, 32.9, 33.3, 33.1, 33.1]
        dates = [datetime(year=2013, month=10, day=10),
                 datetime(year=2013, month=11, day=10),
                 datetime(year=2013, month=12, day=10),
                 datetime(year=2014, month=1, day=10),
                 datetime(year=2014, month=2, day=10)]

        # Create ohlc
        fig = FF.create_candlestick(open_data, high_data,
            low_data, close_data, dates=dates)

        py.iplot(fig, filename='finance/simple-candlestick', validate=False)
        ```
        """
        # TODO: protected until #282
        from plotly.graph_objs import graph_objs
        if dates is not None:
            FigureFactory.validate_equal_length(open, high, low, close, dates)
        else:
            FigureFactory.validate_equal_length(open, high, low, close)
        FigureFactory.validate_ohlc(open, high, low, close, direction,
                                    **kwargs)

        if direction is 'increasing':
            candle_incr_data = FigureFactory._make_increasing_candle(
                open, high, low, close, dates, **kwargs)
            data = candle_incr_data
        elif direction is 'decreasing':
            candle_decr_data = FigureFactory._make_decreasing_candle(
                open, high, low, close, dates, **kwargs)
            data = candle_decr_data
        else:
            candle_incr_data = FigureFactory._make_increasing_candle(
                open, high, low, close, dates, **kwargs)
            candle_decr_data = FigureFactory._make_decreasing_candle(
                open, high, low, close, dates, **kwargs)
            data = candle_incr_data + candle_decr_data

        layout = graph_objs.Layout()
        return dict(data=data, layout=layout)


class _Quiver(FigureFactory):
    """
    Refer to FigureFactory.create_quiver() for docstring
    """
    def __init__(self, x, y, u, v,
                 scale, arrow_scale, angle, **kwargs):
        try:
            x = FigureFactory.flatten(x)
        except exceptions.PlotlyError:
            pass

        try:
            y = FigureFactory.flatten(y)
        except exceptions.PlotlyError:
            pass

        try:
            u = FigureFactory.flatten(u)
        except exceptions.PlotlyError:
            pass

        try:
            v = FigureFactory.flatten(v)
        except exceptions.PlotlyError:
            pass

        self.x = x
        self.y = y
        self.u = u
        self.v = v
        self.scale = scale
        self.arrow_scale = arrow_scale
        self.angle = angle
        self.end_x = []
        self.end_y = []
        self.scale_uv()
        barb_x, barb_y = self.get_barbs()
        arrow_x, arrow_y = self.get_quiver_arrows()

    def scale_uv(self):
        """
        Scales u and v to avoid overlap of the arrows.

        u and v are added to x and y to get the
        endpoints of the arrows so a smaller scale value will
        result in less overlap of arrows.
        """
        self.u = [i * self.scale for i in self.u]
        self.v = [i * self.scale for i in self.v]

    def get_barbs(self):
        """
        Creates x and y startpoint and endpoint pairs

        After finding the endpoint of each barb this zips startpoint and
        endpoint pairs to create 2 lists: x_values for barbs and y values
        for barbs

        :rtype: (list, list) barb_x, barb_y: list of startpoint and endpoint
            x_value pairs separated by a None to create the barb of the arrow,
            and list of startpoint and endpoint y_value pairs separated by a
            None to create the barb of the arrow.
        """
        self.end_x = [i + j for i, j in zip(self.x, self.u)]
        self.end_y = [i + j for i, j in zip(self.y, self.v)]
        empty = [None] * len(self.x)
        barb_x = self.flatten(zip(self.x, self.end_x, empty))
        barb_y = self.flatten(zip(self.y, self.end_y, empty))
        return barb_x, barb_y

    def get_quiver_arrows(self):
        """
        Creates lists of x and y values to plot the arrows

        Gets length of each barb then calculates the length of each side of
        the arrow. Gets angle of barb and applies angle to each side of the
        arrowhead. Next uses arrow_scale to scale the length of arrowhead and
        creates x and y values for arrowhead point1 and point2. Finally x and y
        values for point1, endpoint and point2s for each arrowhead are
        separated by a None and zipped to create lists of x and y values for
        the arrows.

        :rtype: (list, list) arrow_x, arrow_y: list of point1, endpoint, point2
            x_values separated by a None to create the arrowhead and list of
            point1, endpoint, point2 y_values separated by a None to create
            the barb of the arrow.
        """
        dif_x = [i - j for i, j in zip(self.end_x, self.x)]
        dif_y = [i - j for i, j in zip(self.end_y, self.y)]

        # Get barb lengths(default arrow length = 30% barb length)
        barb_len = [None] * len(self.x)
        for index in range(len(barb_len)):
            barb_len[index] = math.hypot(dif_x[index], dif_y[index])

        # Make arrow lengths
        arrow_len = [None] * len(self.x)
        arrow_len = [i * self.arrow_scale for i in barb_len]

        # Get barb angles
        barb_ang = [None] * len(self.x)
        for index in range(len(barb_ang)):
            barb_ang[index] = math.atan2(dif_y[index], dif_x[index])

        # Set angles to create arrow
        ang1 = [i + self.angle for i in barb_ang]
        ang2 = [i - self.angle for i in barb_ang]

        cos_ang1 = [None] * len(ang1)
        for index in range(len(ang1)):
            cos_ang1[index] = math.cos(ang1[index])
        seg1_x = [i * j for i, j in zip(arrow_len, cos_ang1)]

        sin_ang1 = [None] * len(ang1)
        for index in range(len(ang1)):
            sin_ang1[index] = math.sin(ang1[index])
        seg1_y = [i * j for i, j in zip(arrow_len, sin_ang1)]

        cos_ang2 = [None] * len(ang2)
        for index in range(len(ang2)):
            cos_ang2[index] = math.cos(ang2[index])
        seg2_x = [i * j for i, j in zip(arrow_len, cos_ang2)]

        sin_ang2 = [None] * len(ang2)
        for index in range(len(ang2)):
            sin_ang2[index] = math.sin(ang2[index])
        seg2_y = [i * j for i, j in zip(arrow_len, sin_ang2)]

        # Set coordinates to create arrow
        for index in range(len(self.end_x)):
            point1_x = [i - j for i, j in zip(self.end_x, seg1_x)]
            point1_y = [i - j for i, j in zip(self.end_y, seg1_y)]
            point2_x = [i - j for i, j in zip(self.end_x, seg2_x)]
            point2_y = [i - j for i, j in zip(self.end_y, seg2_y)]

        # Combine lists to create arrow
        empty = [None] * len(self.end_x)
        arrow_x = self.flatten(zip(point1_x, self.end_x, point2_x, empty))
        arrow_y = self.flatten(zip(point1_y, self.end_y, point2_y, empty))
        return arrow_x, arrow_y


class _Streamline(FigureFactory):
    """
    Refer to FigureFactory.create_streamline() for docstring
    """
    def __init__(self, x, y, u, v,
                 density, angle,
                 arrow_scale, **kwargs):
        self.x = np.array(x)
        self.y = np.array(y)
        self.u = np.array(u)
        self.v = np.array(v)
        self.angle = angle
        self.arrow_scale = arrow_scale
        self.density = int(30 * density)  # Scale similarly to other functions
        self.delta_x = self.x[1] - self.x[0]
        self.delta_y = self.y[1] - self.y[0]
        self.val_x = self.x
        self.val_y = self.y

        # Set up spacing
        self.blank = np.zeros((self.density, self.density))
        self.spacing_x = len(self.x) / float(self.density - 1)
        self.spacing_y = len(self.y) / float(self.density - 1)
        self.trajectories = []

        # Rescale speed onto axes-coordinates
        self.u = self.u / (self.x[-1] - self.x[0])
        self.v = self.v / (self.y[-1] - self.y[0])
        self.speed = np.sqrt(self.u ** 2 + self.v ** 2)

        # Rescale u and v for integrations.
        self.u *= len(self.x)
        self.v *= len(self.y)
        self.st_x = []
        self.st_y = []
        self.get_streamlines()
        streamline_x, streamline_y = self.sum_streamlines()
        arrows_x, arrows_y = self.get_streamline_arrows()

    def blank_pos(self, xi, yi):
        """
        Set up positions for trajectories to be used with rk4 function.
        """
        return (int((xi / self.spacing_x) + 0.5),
                int((yi / self.spacing_y) + 0.5))

    def value_at(self, a, xi, yi):
        """
        Set up for RK4 function, based on Bokeh's streamline code
        """
        if isinstance(xi, np.ndarray):
            self.x = xi.astype(np.int)
            self.y = yi.astype(np.int)
        else:
            self.val_x = np.int(xi)
            self.val_y = np.int(yi)
        a00 = a[self.val_y, self.val_x]
        a01 = a[self.val_y, self.val_x + 1]
        a10 = a[self.val_y + 1, self.val_x]
        a11 = a[self.val_y + 1, self.val_x + 1]
        xt = xi - self.val_x
        yt = yi - self.val_y
        a0 = a00 * (1 - xt) + a01 * xt
        a1 = a10 * (1 - xt) + a11 * xt
        return a0 * (1 - yt) + a1 * yt

    def rk4_integrate(self, x0, y0):
        """
        RK4 forward and back trajectories from the initial conditions.

        Adapted from Bokeh's streamline -uses Runge-Kutta method to fill
        x and y trajectories then checks length of traj (s in units of axes)
        """
        def f(xi, yi):
            dt_ds = 1. / self.value_at(self.speed, xi, yi)
            ui = self.value_at(self.u, xi, yi)
            vi = self.value_at(self.v, xi, yi)
            return ui * dt_ds, vi * dt_ds

        def g(xi, yi):
            dt_ds = 1. / self.value_at(self.speed, xi, yi)
            ui = self.value_at(self.u, xi, yi)
            vi = self.value_at(self.v, xi, yi)
            return -ui * dt_ds, -vi * dt_ds

        check = lambda xi, yi: (0 <= xi < len(self.x) - 1 and
                                0 <= yi < len(self.y) - 1)
        xb_changes = []
        yb_changes = []

        def rk4(x0, y0, f):
            ds = 0.01
            stotal = 0
            xi = x0
            yi = y0
            xb, yb = self.blank_pos(xi, yi)
            xf_traj = []
            yf_traj = []
            while check(xi, yi):
                xf_traj.append(xi)
                yf_traj.append(yi)
                try:
                    k1x, k1y = f(xi, yi)
                    k2x, k2y = f(xi + .5 * ds * k1x, yi + .5 * ds * k1y)
                    k3x, k3y = f(xi + .5 * ds * k2x, yi + .5 * ds * k2y)
                    k4x, k4y = f(xi + ds * k3x, yi + ds * k3y)
                except IndexError:
                    break
                xi += ds * (k1x + 2 * k2x + 2 * k3x + k4x) / 6.
                yi += ds * (k1y + 2 * k2y + 2 * k3y + k4y) / 6.
                if not check(xi, yi):
                    break
                stotal += ds
                new_xb, new_yb = self.blank_pos(xi, yi)
                if new_xb != xb or new_yb != yb:
                    if self.blank[new_yb, new_xb] == 0:
                        self.blank[new_yb, new_xb] = 1
                        xb_changes.append(new_xb)
                        yb_changes.append(new_yb)
                        xb = new_xb
                        yb = new_yb
                    else:
                        break
                if stotal > 2:
                    break
            return stotal, xf_traj, yf_traj

        sf, xf_traj, yf_traj = rk4(x0, y0, f)
        sb, xb_traj, yb_traj = rk4(x0, y0, g)
        stotal = sf + sb
        x_traj = xb_traj[::-1] + xf_traj[1:]
        y_traj = yb_traj[::-1] + yf_traj[1:]

        if len(x_traj) < 1:
            return None
        if stotal > .2:
            initxb, inityb = self.blank_pos(x0, y0)
            self.blank[inityb, initxb] = 1
            return x_traj, y_traj
        else:
            for xb, yb in zip(xb_changes, yb_changes):
                self.blank[yb, xb] = 0
            return None

    def traj(self, xb, yb):
        """
        Integrate trajectories

        :param (int) xb: results of passing xi through self.blank_pos
        :param (int) xy: results of passing yi through self.blank_pos

        Calculate each trajectory based on rk4 integrate method.
        """

        if xb < 0 or xb >= self.density or yb < 0 or yb >= self.density:
            return
        if self.blank[yb, xb] == 0:
            t = self.rk4_integrate(xb * self.spacing_x, yb * self.spacing_y)
            if t is not None:
                self.trajectories.append(t)

    def get_streamlines(self):
        """
        Get streamlines by building trajectory set.
        """
        for indent in range(self.density // 2):
            for xi in range(self.density - 2 * indent):
                self.traj(xi + indent, indent)
                self.traj(xi + indent, self.density - 1 - indent)
                self.traj(indent, xi + indent)
                self.traj(self.density - 1 - indent, xi + indent)

        self.st_x = [np.array(t[0]) * self.delta_x + self.x[0] for t in
                     self.trajectories]
        self.st_y = [np.array(t[1]) * self.delta_y + self.y[0] for t in
                     self.trajectories]

        for index in range(len(self.st_x)):
            self.st_x[index] = self.st_x[index].tolist()
            self.st_x[index].append(np.nan)

        for index in range(len(self.st_y)):
            self.st_y[index] = self.st_y[index].tolist()
            self.st_y[index].append(np.nan)

    def get_streamline_arrows(self):
        """
        Makes an arrow for each streamline.

        Gets angle of streamline at 1/3 mark and creates arrow coordinates
        based off of user defined angle and arrow_scale.

        :param (array) st_x: x-values for all streamlines
        :param (array) st_y: y-values for all streamlines
        :param (angle in radians) angle: angle of arrowhead. Default = pi/9
        :param (float in [0,1]) arrow_scale: value to scale length of arrowhead
            Default = .09
        :rtype (list, list) arrows_x: x-values to create arrowhead and
            arrows_y: y-values to create arrowhead
        """
        arrow_end_x = np.empty((len(self.st_x)))
        arrow_end_y = np.empty((len(self.st_y)))
        arrow_start_x = np.empty((len(self.st_x)))
        arrow_start_y = np.empty((len(self.st_y)))
        for index in range(len(self.st_x)):
            arrow_end_x[index] = (self.st_x[index]
                                  [int(len(self.st_x[index]) / 3)])
            arrow_start_x[index] = (self.st_x[index]
                                    [(int(len(self.st_x[index]) / 3)) - 1])
            arrow_end_y[index] = (self.st_y[index]
                                  [int(len(self.st_y[index]) / 3)])
            arrow_start_y[index] = (self.st_y[index]
                                    [(int(len(self.st_y[index]) / 3)) - 1])

        dif_x = arrow_end_x - arrow_start_x
        dif_y = arrow_end_y - arrow_start_y

        streamline_ang = np.arctan(dif_y / dif_x)

        ang1 = streamline_ang + (self.angle)
        ang2 = streamline_ang - (self.angle)

        seg1_x = np.cos(ang1) * self.arrow_scale
        seg1_y = np.sin(ang1) * self.arrow_scale
        seg2_x = np.cos(ang2) * self.arrow_scale
        seg2_y = np.sin(ang2) * self.arrow_scale

        point1_x = np.empty((len(dif_x)))
        point1_y = np.empty((len(dif_y)))
        point2_x = np.empty((len(dif_x)))
        point2_y = np.empty((len(dif_y)))

        for index in range(len(dif_x)):
            if dif_x[index] >= 0:
                point1_x[index] = arrow_end_x[index] - seg1_x[index]
                point1_y[index] = arrow_end_y[index] - seg1_y[index]
                point2_x[index] = arrow_end_x[index] - seg2_x[index]
                point2_y[index] = arrow_end_y[index] - seg2_y[index]
            else:
                point1_x[index] = arrow_end_x[index] + seg1_x[index]
                point1_y[index] = arrow_end_y[index] + seg1_y[index]
                point2_x[index] = arrow_end_x[index] + seg2_x[index]
                point2_y[index] = arrow_end_y[index] + seg2_y[index]

        space = np.empty((len(point1_x)))
        space[:] = np.nan

        # Combine arrays into matrix
        arrows_x = np.matrix([point1_x, arrow_end_x, point2_x, space])
        arrows_x = np.array(arrows_x)
        arrows_x = arrows_x.flatten('F')
        arrows_x = arrows_x.tolist()

        # Combine arrays into matrix
        arrows_y = np.matrix([point1_y, arrow_end_y, point2_y, space])
        arrows_y = np.array(arrows_y)
        arrows_y = arrows_y.flatten('F')
        arrows_y = arrows_y.tolist()

        return arrows_x, arrows_y

    def sum_streamlines(self):
        """
        Makes all streamlines readable as a single trace.

        :rtype (list, list): streamline_x: all x values for each streamline
            combined into single list and streamline_y: all y values for each
            streamline combined into single list
        """
        streamline_x = sum(self.st_x, [])
        streamline_y = sum(self.st_y, [])
        return streamline_x, streamline_y


class _OHLC(FigureFactory):
    """
    Refer to FigureFactory.create_ohlc_increase() for docstring.
    """
    def __init__(self, open, high, low, close, dates, **kwargs):
        self.open = open
        self.high = high
        self.low = low
        self.close = close
        self.empty = [None] * len(open)
        self.dates = dates

        self.all_x = []
        self.all_y = []
        self.increase_x = []
        self.increase_y = []
        self.decrease_x = []
        self.decrease_y = []
        self.get_all_xy()
        self.separate_increase_decrease()

    def get_all_xy(self):
        """
        Zip data to create OHLC shape

        OHLC shape: low to high vertical bar with
        horizontal branches for open and close values.
        If dates were added, the smallest date difference is calculated and
        multiplied by .2 to get the length of the open and close branches.
        If no date data was provided, the x-axis is a list of integers and the
        length of the open and close branches is .2.
        """
        self.all_y = list(zip(self.open, self.open, self.high,
                              self.low, self.close, self.close, self.empty))
        if self.dates is not None:
            date_dif = []
            for i in range(len(self.dates) - 1):
                date_dif.append(self.dates[i + 1] - self.dates[i])
            date_dif_min = (min(date_dif)) / 5
            self.all_x = [[x - date_dif_min, x, x, x, x, x +
                           date_dif_min, None] for x in self.dates]
        else:
            self.all_x = [[x - .2, x, x, x, x, x + .2, None]
                          for x in range(len(self.open))]

    def separate_increase_decrease(self):
        """
        Separate data into two groups: increase and decrease

        (1) Increase, where close > open and
        (2) Decrease, where close <= open
        """
        for index in range(len(self.open)):
            if self.close[index] is None:
                pass
            elif self.close[index] > self.open[index]:
                self.increase_x.append(self.all_x[index])
                self.increase_y.append(self.all_y[index])
            else:
                self.decrease_x.append(self.all_x[index])
                self.decrease_y.append(self.all_y[index])

    def get_increase(self):
        """
        Flatten increase data and get increase text

        :rtype (list, list, list): flat_increase_x: x-values for the increasing
            trace, flat_increase_y: y=values for the increasing trace and
            text_increase: hovertext for the increasing trace
        """
        flat_increase_x = FigureFactory.flatten(self.increase_x)
        flat_increase_y = FigureFactory.flatten(self.increase_y)
        text_increase = (("Open", "Open", "High",
                          "Low", "Close", "Close", '')
                         * (len(self.increase_x)))

        return flat_increase_x, flat_increase_y, text_increase

    def get_decrease(self):
        """
        Flatten decrease data and get decrease text

        :rtype (list, list, list): flat_decrease_x: x-values for the decreasing
            trace, flat_decrease_y: y=values for the decreasing trace and
            text_decrease: hovertext for the decreasing trace
        """
        flat_decrease_x = FigureFactory.flatten(self.decrease_x)
        flat_decrease_y = FigureFactory.flatten(self.decrease_y)
        text_decrease = (("Open", "Open", "High",
                          "Low", "Close", "Close", '')
                         * (len(self.decrease_x)))

        return flat_decrease_x, flat_decrease_y, text_decrease


class _Candlestick(FigureFactory):
    """
    Refer to FigureFactory.create_candlestick() for docstring.
    """
    def __init__(self, open, high, low, close, dates, **kwargs):
        self.open = open
        self.high = high
        self.low = low
        self.close = close
        if dates is not None:
            self.x = dates
        else:
            self.x = [x for x in range(len(self.open))]
        self.get_candle_increase()

    def get_candle_increase(self):
        """
        Separate increasing data from decreasing data.

        The data is increasing when close value > open value
        and decreasing when the close value <= open value.
        """
        increase_y = []
        increase_x = []
        for index in range(len(self.open)):
            if self.close[index] > self.open[index]:
                increase_y.append(self.low[index])
                increase_y.append(self.open[index])
                increase_y.append(self.close[index])
                increase_y.append(self.close[index])
                increase_y.append(self.close[index])
                increase_y.append(self.high[index])
                increase_x.append(self.x[index])

        increase_x = [[x, x, x, x, x, x] for x in increase_x]
        increase_x = FigureFactory.flatten(increase_x)

        return increase_x, increase_y

    def get_candle_decrease(self):
        """
        Separate increasing data from decreasing data.

        The data is increasing when close value > open value
        and decreasing when the close value <= open value.
        """
        decrease_y = []
        decrease_x = []
        for index in range(len(self.open)):
            if self.close[index] <= self.open[index]:
                decrease_y.append(self.low[index])
                decrease_y.append(self.open[index])
                decrease_y.append(self.close[index])
                decrease_y.append(self.close[index])
                decrease_y.append(self.close[index])
                decrease_y.append(self.high[index])
                decrease_x.append(self.x[index])

        decrease_x = [[x, x, x, x, x, x] for x in decrease_x]
        decrease_x = FigureFactory.flatten(decrease_x)

        return decrease_x, decrease_y
<|MERGE_RESOLUTION|>--- conflicted
+++ resolved
@@ -1314,46 +1314,6 @@
             format(obj_type))
 
 
-<<<<<<< HEAD
-def validate_stream(obj, obj_type):
-    """Validate a data dictionary (only) for use with streaming.
-
-    An error is raised if a key within (or nested within) is not streamable.
-
-    """
-    # TODO: Deprecate or move. #283
-    from plotly.graph_objs import graph_objs
-    try:
-        obj_type = graph_objs.KEY_TO_NAME[obj_type]
-    except KeyError:
-        pass
-    info = graph_objs.INFO[graph_objs.NAME_TO_KEY[obj_type]]
-    for key, val in list(obj.items()):
-        if key == 'type':
-            continue
-        if 'streamable' in info['keymeta'][key].keys():
-            if not info['keymeta'][key]['streamable']:
-                raise exceptions.PlotlyError(
-                    "The '{0}' key is not streamable in the '{1}' "
-                    "object".format(
-                        key, obj_type
-                    )
-                )
-        else:
-            raise exceptions.PlotlyError(
-                "The '{0}' key is not streamable in the '{1}' object".format(
-                    key, obj_type
-                )
-            )
-        try:
-            sub_obj_type = graph_objs.KEY_TO_NAME[key]
-            validate_stream(val, sub_obj_type)
-        except KeyError:
-            pass
-
-
-=======
->>>>>>> 44c527ee
 def _replace_newline(obj):
     """Replaces '\n' with '<br>' for all strings in a collection."""
     if isinstance(obj, dict):
