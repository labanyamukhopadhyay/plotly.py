# -*- coding: utf-8 -*-

"""
tools
=====

Functions that USERS will possibly want access to.

"""
from __future__ import absolute_import
from collections import OrderedDict

import warnings

import six
import math

from plotly import utils
from plotly import exceptions
from plotly import graph_reference
from plotly import session
from plotly.files import (CONFIG_FILE, CREDENTIALS_FILE, FILE_CONTENT,
                          GRAPH_REFERENCE_FILE, check_file_permissions)

DEFAULT_PLOTLY_COLORS = ['rgb(31, 119, 180)', 'rgb(255, 127, 14)',
                         'rgb(44, 160, 44)', 'rgb(214, 39, 40)',
                         'rgb(148, 103, 189)', 'rgb(140, 86, 75)',
                         'rgb(227, 119, 194)', 'rgb(127, 127, 127)',
                         'rgb(188, 189, 34)', 'rgb(23, 190, 207)']


# Warning format
def warning_on_one_line(message, category, filename, lineno,
                        file=None, line=None):
    return '%s:%s: %s:\n\n%s\n\n' % (filename, lineno, category.__name__,
                                     message)
warnings.formatwarning = warning_on_one_line

try:
    from . import matplotlylib
    _matplotlylib_imported = True
except ImportError:
    _matplotlylib_imported = False

try:
    import IPython
    import IPython.core.display
    _ipython_imported = True
except ImportError:
    _ipython_imported = False

try:
    import numpy as np
    _numpy_imported = True
except ImportError:
    _numpy_imported = False

try:
    import pandas as pd
    _pandas_imported = True
except ImportError:
    _pandas_imported = False

try:
    import scipy as scp
    _scipy_imported = True
except ImportError:
    _scipy_imported = False

try:
    import scipy.spatial as scs
    _scipy__spatial_imported = True
except ImportError:
    _scipy__spatial_imported = False

try:
    import scipy.cluster.hierarchy as sch
    _scipy__cluster__hierarchy_imported = True
except ImportError:
    _scipy__cluster__hierarchy_imported = False

try:
    import scipy
    import scipy.stats
    _scipy_imported = True
except ImportError:
    _scipy_imported = False


def get_config_defaults():
    """
    Convenience function to check current settings against defaults.

    Example:

        if plotly_domain != get_config_defaults()['plotly_domain']:
            # do something

    """
    return dict(FILE_CONTENT[CONFIG_FILE])  # performs a shallow copy


def ensure_local_plotly_files():
    """Ensure that filesystem is setup/filled out in a valid way.
    If the config or credential files aren't filled out, then write them
    to the disk.
    """
    if check_file_permissions():
        for fn in [CREDENTIALS_FILE, CONFIG_FILE]:
            utils.ensure_file_exists(fn)
            contents = utils.load_json_dict(fn)
            for key, val in list(FILE_CONTENT[fn].items()):
                # TODO: removed type checking below, may want to revisit
                if key not in contents:
                    contents[key] = val
            contents_keys = list(contents.keys())
            for key in contents_keys:
                if key not in FILE_CONTENT[fn]:
                    del contents[key]
            utils.save_json_dict(fn, contents)

        # make a request to get graph reference if DNE.
        utils.ensure_file_exists(GRAPH_REFERENCE_FILE)
        utils.save_json_dict(GRAPH_REFERENCE_FILE,
                             graph_reference.GRAPH_REFERENCE)

    else:
        warnings.warn("Looks like you don't have 'read-write' permission to "
                      "your 'home' ('~') directory or to our '~/.plotly' "
                      "directory. That means plotly's python api can't setup "
                      "local configuration files. No problem though! You'll "
                      "just have to sign-in using 'plotly.plotly.sign_in()'. "
                      "For help with that: 'help(plotly.plotly.sign_in)'."
                      "\nQuestions? support@plot.ly")


### credentials tools ###

def set_credentials_file(username=None,
                         api_key=None,
                         stream_ids=None,
                         proxy_username=None,
                         proxy_password=None):
    """Set the keyword-value pairs in `~/.plotly_credentials`.

    :param (str) username: The username you'd use to sign in to Plotly
    :param (str) api_key: The api key associated with above username
    :param (list) stream_ids: Stream tokens for above credentials
    :param (str) proxy_username: The un associated with with your Proxy
    :param (str) proxy_password: The pw associated with your Proxy un

    """
    if not check_file_permissions():
        raise exceptions.PlotlyError("You don't have proper file permissions "
                                     "to run this function.")
    ensure_local_plotly_files()  # make sure what's there is OK
    credentials = get_credentials_file()
    if isinstance(username, six.string_types):
        credentials['username'] = username
    if isinstance(api_key, six.string_types):
        credentials['api_key'] = api_key
    if isinstance(proxy_username, six.string_types):
        credentials['proxy_username'] = proxy_username
    if isinstance(proxy_password, six.string_types):
        credentials['proxy_password'] = proxy_password
    if isinstance(stream_ids, (list, tuple)):
        credentials['stream_ids'] = stream_ids
    utils.save_json_dict(CREDENTIALS_FILE, credentials)
    ensure_local_plotly_files()  # make sure what we just put there is OK


def get_credentials_file(*args):
    """Return specified args from `~/.plotly_credentials`. as dict.

    Returns all if no arguments are specified.

    Example:
        get_credentials_file('username')

    """
    if check_file_permissions():
        ensure_local_plotly_files()  # make sure what's there is OK
        return utils.load_json_dict(CREDENTIALS_FILE, *args)
    else:
        return FILE_CONTENT[CREDENTIALS_FILE]


def reset_credentials_file():
    ensure_local_plotly_files()  # make sure what's there is OK
    utils.save_json_dict(CREDENTIALS_FILE, {})
    ensure_local_plotly_files()  # put the defaults back


### config tools ###

def set_config_file(plotly_domain=None,
                    plotly_streaming_domain=None,
                    plotly_api_domain=None,
                    plotly_ssl_verification=None,
                    plotly_proxy_authorization=None,
                    world_readable=None,
                    sharing=None,
                    auto_open=None):
    """Set the keyword-value pairs in `~/.plotly/.config`.

    :param (str) plotly_domain: ex - https://plot.ly
    :param (str) plotly_streaming_domain: ex - stream.plot.ly
    :param (str) plotly_api_domain: ex - https://api.plot.ly
    :param (bool) plotly_ssl_verification: True = verify, False = don't verify
    :param (bool) plotly_proxy_authorization: True = use plotly proxy auth creds
    :param (bool) world_readable: True = public, False = private

    """
    if not check_file_permissions():
        raise exceptions.PlotlyError("You don't have proper file permissions "
                                     "to run this function.")
    ensure_local_plotly_files()  # make sure what's there is OK
    utils.validate_world_readable_and_sharing_settings({
        'sharing': sharing, 'world_readable': world_readable})
    settings = get_config_file()
    if isinstance(plotly_domain, six.string_types):
        settings['plotly_domain'] = plotly_domain
    elif plotly_domain is not None:
        raise TypeError('plotly_domain should be a string')
    if isinstance(plotly_streaming_domain, six.string_types):
        settings['plotly_streaming_domain'] = plotly_streaming_domain
    elif plotly_streaming_domain is not None:
        raise TypeError('plotly_streaming_domain should be a string')
    if isinstance(plotly_api_domain, six.string_types):
        settings['plotly_api_domain'] = plotly_api_domain
    elif plotly_api_domain is not None:
        raise TypeError('plotly_api_domain should be a string')
    if isinstance(plotly_ssl_verification, (six.string_types, bool)):
        settings['plotly_ssl_verification'] = plotly_ssl_verification
    elif plotly_ssl_verification is not None:
        raise TypeError('plotly_ssl_verification should be a boolean')
    if isinstance(plotly_proxy_authorization, (six.string_types, bool)):
        settings['plotly_proxy_authorization'] = plotly_proxy_authorization
    elif plotly_proxy_authorization is not None:
        raise TypeError('plotly_proxy_authorization should be a boolean')
    if isinstance(auto_open, bool):
        settings['auto_open'] = auto_open
    elif auto_open is not None:
        raise TypeError('auto_open should be a boolean')

    if isinstance(world_readable, bool):
        settings['world_readable'] = world_readable
        settings.pop('sharing')
    elif world_readable is not None:
        raise TypeError('Input should be a boolean')
    if isinstance(sharing, six.string_types):
        settings['sharing'] = sharing
    elif sharing is not None:
        raise TypeError('sharing should be a string')
    utils.set_sharing_and_world_readable(settings)

    utils.save_json_dict(CONFIG_FILE, settings)
    ensure_local_plotly_files()  # make sure what we just put there is OK


def get_config_file(*args):
    """Return specified args from `~/.plotly/.config`. as tuple.

    Returns all if no arguments are specified.

    Example:
        get_config_file('plotly_domain')

    """
    if check_file_permissions():
        ensure_local_plotly_files()  # make sure what's there is OK
        return utils.load_json_dict(CONFIG_FILE, *args)
    else:
        return FILE_CONTENT[CONFIG_FILE]


def reset_config_file():
    ensure_local_plotly_files()  # make sure what's there is OK
    f = open(CONFIG_FILE, 'w')
    f.close()
    ensure_local_plotly_files()  # put the defaults back


### embed tools ###

def get_embed(file_owner_or_url, file_id=None, width="100%", height=525):
    """Returns HTML code to embed figure on a webpage as an <iframe>

    Plotly uniquely identifies figures with a 'file_owner'/'file_id' pair.
    Since each file is given a corresponding unique url, you may also simply
    pass a valid plotly url as the first argument.

    Note, if you're using a file_owner string as the first argument, you MUST
    specify a `file_id` keyword argument. Else, if you're using a url string
    as the first argument, you MUST NOT specify a `file_id` keyword argument,
    or file_id must be set to Python's None value.

    Positional arguments:
    file_owner_or_url (string) -- a valid plotly username OR a valid plotly url

    Keyword arguments:
    file_id (default=None) -- an int or string that can be converted to int
                              if you're using a url, don't fill this in!
    width (default="100%") -- an int or string corresp. to width of the figure
    height (default="525") -- same as width but corresp. to the height of the
                              figure

    """
    plotly_rest_url = (session.get_session_config().get('plotly_domain') or
                       get_config_file()['plotly_domain'])
    if file_id is None:  # assume we're using a url
        url = file_owner_or_url
        if url[:len(plotly_rest_url)] != plotly_rest_url:
            raise exceptions.PlotlyError(
                "Because you didn't supply a 'file_id' in the call, "
                "we're assuming you're trying to snag a figure from a url. "
                "You supplied the url, '{0}', we expected it to start with "
                "'{1}'."
                "\nRun help on this function for more information."
                "".format(url, plotly_rest_url))
        urlsplit = six.moves.urllib.parse.urlparse(url)
        file_owner = urlsplit.path.split('/')[1].split('~')[1]
        file_id = urlsplit.path.split('/')[2]

        # to check for share_key we check urlsplit.query
        query_dict = six.moves.urllib.parse.parse_qs(urlsplit.query)
        if query_dict:
            share_key = query_dict['share_key'][-1]
        else:
            share_key = ''
    else:
        file_owner = file_owner_or_url
        share_key = ''
    try:
        test_if_int = int(file_id)
    except ValueError:
        raise exceptions.PlotlyError(
            "The 'file_id' argument was not able to be converted into an "
            "integer number. Make sure that the positional 'file_id' argument "
            "is a number that can be converted into an integer or a string "
            "that can be converted into an integer."
        )
    if int(file_id) < 0:
        raise exceptions.PlotlyError(
            "The 'file_id' argument must be a non-negative number."
        )
    if share_key is '':
        s = ("<iframe id=\"igraph\" scrolling=\"no\" style=\"border:none;\" "
             "seamless=\"seamless\" "
             "src=\"{plotly_rest_url}/"
             "~{file_owner}/{file_id}.embed\" "
             "height=\"{iframe_height}\" width=\"{iframe_width}\">"
             "</iframe>").format(
            plotly_rest_url=plotly_rest_url,
            file_owner=file_owner, file_id=file_id,
            iframe_height=height, iframe_width=width)
    else:
        s = ("<iframe id=\"igraph\" scrolling=\"no\" style=\"border:none;\" "
             "seamless=\"seamless\" "
             "src=\"{plotly_rest_url}/"
             "~{file_owner}/{file_id}.embed?share_key={share_key}\" "
             "height=\"{iframe_height}\" width=\"{iframe_width}\">"
             "</iframe>").format(
            plotly_rest_url=plotly_rest_url,
            file_owner=file_owner, file_id=file_id, share_key=share_key,
            iframe_height=height, iframe_width=width)

    return s


def embed(file_owner_or_url, file_id=None, width="100%", height=525):
    """Embeds existing Plotly figure in IPython Notebook

    Plotly uniquely identifies figures with a 'file_owner'/'file_id' pair.
    Since each file is given a corresponding unique url, you may also simply
    pass a valid plotly url as the first argument.

    Note, if you're using a file_owner string as the first argument, you MUST
    specify a `file_id` keyword argument. Else, if you're using a url string
    as the first argument, you MUST NOT specify a `file_id` keyword argument,
    or file_id must be set to Python's None value.

    Positional arguments:
    file_owner_or_url (string) -- a valid plotly username OR a valid plotly url

    Keyword arguments:
    file_id (default=None) -- an int or string that can be converted to int
                              if you're using a url, don't fill this in!
    width (default="100%") -- an int or string corresp. to width of the figure
    height (default="525") -- same as width but corresp. to the height of the
                              figure

    """
    try:
        s = get_embed(file_owner_or_url, file_id=file_id, width=width,
                      height=height)

        # see if we are in the SageMath Cloud
        from sage_salvus import html
        return html(s, hide=False)
    except:
        pass
    if _ipython_imported:
        if file_id:
            plotly_domain = (
                session.get_session_config().get('plotly_domain') or
                get_config_file()['plotly_domain']
            )
            url = "{plotly_domain}/~{un}/{fid}".format(
                plotly_domain=plotly_domain,
                un=file_owner_or_url,
                fid=file_id)
        else:
            url = file_owner_or_url
        return PlotlyDisplay(url, width, height)
    else:
        if (get_config_defaults()['plotly_domain']
                != session.get_session_config()['plotly_domain']):
            feedback_email = 'feedback@plot.ly'
        else:

            # different domain likely means enterprise
            feedback_email = 'support@plot.ly'

        warnings.warn(
            "Looks like you're not using IPython or Sage to embed this "
            "plot. If you just want the *embed code*,\ntry using "
            "`get_embed()` instead."
            '\nQuestions? {}'.format(feedback_email))


### mpl-related tools ###
@utils.template_doc(**get_config_file())
def mpl_to_plotly(fig, resize=False, strip_style=False, verbose=False):
    """Convert a matplotlib figure to plotly dictionary and send.

    All available information about matplotlib visualizations are stored
    within a matplotlib.figure.Figure object. You can create a plot in python
    using matplotlib, store the figure object, and then pass this object to
    the fig_to_plotly function. In the background, mplexporter is used to
    crawl through the mpl figure object for appropriate information. This
    information is then systematically sent to the PlotlyRenderer which
    creates the JSON structure used to make plotly visualizations. Finally,
    these dictionaries are sent to plotly and your browser should open up a
    new tab for viewing! Optionally, if you're working in IPython, you can
    set notebook=True and the PlotlyRenderer will call plotly.iplot instead
    of plotly.plot to have the graph appear directly in the IPython notebook.

    Note, this function gives the user access to a simple, one-line way to
    render an mpl figure in plotly. If you need to trouble shoot, you can do
    this step manually by NOT running this fuction and entereing the following:

    ===========================================================================
    from mplexporter import Exporter
    from mplexporter.renderers import PlotlyRenderer

    # create an mpl figure and store it under a varialble 'fig'

    renderer = PlotlyRenderer()
    exporter = Exporter(renderer)
    exporter.run(fig)
    ===========================================================================

    You can then inspect the JSON structures by accessing these:

    renderer.layout -- a plotly layout dictionary
    renderer.data -- a list of plotly data dictionaries

    Positional arguments:
    fig -- a matplotlib figure object
    username -- a valid plotly username **
    api_key -- a valid api_key for the above username **
    notebook -- an option for use with an IPython notebook

    ** Don't have a username/api_key? Try looking here:
    {plotly_domain}/plot

    ** Forgot your api_key? Try signing in and looking here:
    {plotly_domain}/python/getting-started

    """
    if _matplotlylib_imported:
        renderer = matplotlylib.PlotlyRenderer()
        matplotlylib.Exporter(renderer).run(fig)
        if resize:
            renderer.resize()
        if strip_style:
            renderer.strip_style()
        if verbose:
            print(renderer.msg)
        return renderer.plotly_fig
    else:
        warnings.warn(
            "To use Plotly's matplotlylib functionality, you'll need to have "
            "matplotlib successfully installed with all of its dependencies. "
            "You're getting this error because matplotlib or one of its "
            "dependencies doesn't seem to be installed correctly.")


### graph_objs related tools ###

def get_subplots(rows=1, columns=1, print_grid=False, **kwargs):
    """Return a dictionary instance with the subplots set in 'layout'.

    Example 1:
    # stack two subplots vertically
    fig = tools.get_subplots(rows=2)
    fig['data'] += [Scatter(x=[1,2,3], y=[2,1,2], xaxis='x1', yaxis='y1')]
    fig['data'] += [Scatter(x=[1,2,3], y=[2,1,2], xaxis='x2', yaxis='y2')]

    Example 2:
    # print out string showing the subplot grid you've put in the layout
    fig = tools.get_subplots(rows=3, columns=2, print_grid=True)

    Keywords arguments with constant defaults:

    rows (kwarg, int greater than 0, default=1):
        Number of rows, evenly spaced vertically on the figure.

    columns (kwarg, int greater than 0, default=1):
        Number of columns, evenly spaced horizontally on the figure.

    horizontal_spacing (kwarg, float in [0,1], default=0.1):
        Space between subplot columns. Applied to all columns.

    vertical_spacing (kwarg, float in [0,1], default=0.05):
        Space between subplot rows. Applied to all rows.

    print_grid (kwarg, True | False, default=False):
        If True, prints a tab-delimited string representation
        of your plot grid.

    Keyword arguments with variable defaults:

    horizontal_spacing (kwarg, float in [0,1], default=0.2 / columns):
        Space between subplot columns.

    vertical_spacing (kwarg, float in [0,1], default=0.3 / rows):
        Space between subplot rows.

    """
    # TODO: protected until #282
    from plotly.graph_objs import graph_objs

    warnings.warn(
        "tools.get_subplots is depreciated. "
        "Please use tools.make_subplots instead."
    )

    # Throw exception for non-integer rows and columns
    if not isinstance(rows, int) or rows <= 0:
        raise Exception("Keyword argument 'rows' "
                        "must be an int greater than 0")
    if not isinstance(columns, int) or columns <= 0:
        raise Exception("Keyword argument 'columns' "
                        "must be an int greater than 0")

    # Throw exception if non-valid kwarg is sent
    VALID_KWARGS = ['horizontal_spacing', 'vertical_spacing']
    for key in kwargs.keys():
        if key not in VALID_KWARGS:
            raise Exception("Invalid keyword argument: '{0}'".format(key))

    # Set 'horizontal_spacing' / 'vertical_spacing' w.r.t. rows / columns
    try:
        horizontal_spacing = float(kwargs['horizontal_spacing'])
    except KeyError:
        horizontal_spacing = 0.2 / columns
    try:
        vertical_spacing = float(kwargs['vertical_spacing'])
    except KeyError:
        vertical_spacing = 0.3 / rows

    fig = dict(layout=graph_objs.Layout())  # will return this at the end
    plot_width = (1 - horizontal_spacing * (columns - 1)) / columns
    plot_height = (1 - vertical_spacing * (rows - 1)) / rows
    plot_num = 0
    for rrr in range(rows):
        for ccc in range(columns):
            xaxis_name = 'xaxis{0}'.format(plot_num + 1)
            x_anchor = 'y{0}'.format(plot_num + 1)
            x_start = (plot_width + horizontal_spacing) * ccc
            x_end = x_start + plot_width

            yaxis_name = 'yaxis{0}'.format(plot_num + 1)
            y_anchor = 'x{0}'.format(plot_num + 1)
            y_start = (plot_height + vertical_spacing) * rrr
            y_end = y_start + plot_height

            xaxis = graph_objs.XAxis(domain=[x_start, x_end], anchor=x_anchor)
            fig['layout'][xaxis_name] = xaxis
            yaxis = graph_objs.YAxis(domain=[y_start, y_end], anchor=y_anchor)
            fig['layout'][yaxis_name] = yaxis
            plot_num += 1

    if print_grid:
        print("This is the format of your plot grid!")
        grid_string = ""
        plot = 1
        for rrr in range(rows):
            grid_line = ""
            for ccc in range(columns):
                grid_line += "[{0}]\t".format(plot)
                plot += 1
            grid_string = grid_line + '\n' + grid_string
        print(grid_string)

    return graph_objs.Figure(fig)  # forces us to validate what we just did...


def make_subplots(rows=1, cols=1,
                  shared_xaxes=False, shared_yaxes=False,
                  start_cell='top-left', print_grid=True,
                  **kwargs):
    """Return an instance of plotly.graph_objs.Figure
    with the subplots domain set in 'layout'.

    Example 1:
    # stack two subplots vertically
    fig = tools.make_subplots(rows=2)

    This is the format of your plot grid:
    [ (1,1) x1,y1 ]
    [ (2,1) x2,y2 ]

    fig['data'] += [Scatter(x=[1,2,3], y=[2,1,2])]
    fig['data'] += [Scatter(x=[1,2,3], y=[2,1,2], xaxis='x2', yaxis='y2')]

    # or see Figure.append_trace

    Example 2:
    # subplots with shared x axes
    fig = tools.make_subplots(rows=2, shared_xaxes=True)

    This is the format of your plot grid:
    [ (1,1) x1,y1 ]
    [ (2,1) x1,y2 ]


    fig['data'] += [Scatter(x=[1,2,3], y=[2,1,2])]
    fig['data'] += [Scatter(x=[1,2,3], y=[2,1,2], yaxis='y2')]

    Example 3:
    # irregular subplot layout (more examples below under 'specs')
    fig = tools.make_subplots(rows=2, cols=2,
                              specs=[[{}, {}],
                                     [{'colspan': 2}, None]])

    This is the format of your plot grid!
    [ (1,1) x1,y1 ]  [ (1,2) x2,y2 ]
    [ (2,1) x3,y3           -      ]

    fig['data'] += [Scatter(x=[1,2,3], y=[2,1,2])]
    fig['data'] += [Scatter(x=[1,2,3], y=[2,1,2], xaxis='x2', yaxis='y2')]
    fig['data'] += [Scatter(x=[1,2,3], y=[2,1,2], xaxis='x3', yaxis='y3')]

    Example 4:
    # insets
    fig = tools.make_subplots(insets=[{'cell': (1,1), 'l': 0.7, 'b': 0.3}])

    This is the format of your plot grid!
    [ (1,1) x1,y1 ]

    With insets:
    [ x2,y2 ] over [ (1,1) x1,y1 ]

    fig['data'] += [Scatter(x=[1,2,3], y=[2,1,2])]
    fig['data'] += [Scatter(x=[1,2,3], y=[2,1,2], xaxis='x2', yaxis='y2')]

    Example 5:
    # include subplot titles
    fig = tools.make_subplots(rows=2, subplot_titles=('Plot 1','Plot 2'))

    This is the format of your plot grid:
    [ (1,1) x1,y1 ]
    [ (2,1) x2,y2 ]

    fig['data'] += [Scatter(x=[1,2,3], y=[2,1,2])]
    fig['data'] += [Scatter(x=[1,2,3], y=[2,1,2], xaxis='x2', yaxis='y2')]

    Example 6:
    # Include subplot title on one plot (but not all)
    fig = tools.make_subplots(insets=[{'cell': (1,1), 'l': 0.7, 'b': 0.3}],
                              subplot_titles=('','Inset'))

    This is the format of your plot grid!
    [ (1,1) x1,y1 ]

    With insets:
    [ x2,y2 ] over [ (1,1) x1,y1 ]

    fig['data'] += [Scatter(x=[1,2,3], y=[2,1,2])]
    fig['data'] += [Scatter(x=[1,2,3], y=[2,1,2], xaxis='x2', yaxis='y2')]

    Keywords arguments with constant defaults:

    rows (kwarg, int greater than 0, default=1):
        Number of rows in the subplot grid.

    cols (kwarg, int greater than 0, default=1):
        Number of columns in the subplot grid.

    shared_xaxes (kwarg, boolean or list, default=False)
        Assign shared x axes.
        If True, subplots in the same grid column have one common
        shared x-axis at the bottom of the gird.

        To assign shared x axes per subplot grid cell (see 'specs'),
        send list (or list of lists, one list per shared x axis)
        of cell index tuples.

    shared_yaxes (kwarg, boolean or list, default=False)
        Assign shared y axes.
        If True, subplots in the same grid row have one common
        shared y-axis on the left-hand side of the gird.

        To assign shared y axes per subplot grid cell (see 'specs'),
        send list (or list of lists, one list per shared y axis)
        of cell index tuples.

    start_cell (kwarg, 'bottom-left' or 'top-left', default='top-left')
        Choose the starting cell in the subplot grid used to set the
        domains of the subplots.

    print_grid (kwarg, boolean, default=True):
        If True, prints a tab-delimited string representation of
        your plot grid.

    Keyword arguments with variable defaults:

    horizontal_spacing (kwarg, float in [0,1], default=0.2 / cols):
        Space between subplot columns.
        Applies to all columns (use 'specs' subplot-dependents spacing)

    vertical_spacing (kwarg, float in [0,1], default=0.3 / rows):
        Space between subplot rows.
        Applies to all rows (use 'specs' subplot-dependents spacing)

    subplot_titles (kwarg, list of strings, default=empty list):
        Title of each subplot.
        "" can be included in the list if no subplot title is desired in
        that space so that the titles are properly indexed.

    specs (kwarg, list of lists of dictionaries):
        Subplot specifications.

        ex1: specs=[[{}, {}], [{'colspan': 2}, None]]

        ex2: specs=[[{'rowspan': 2}, {}], [None, {}]]

        - Indices of the outer list correspond to subplot grid rows
          starting from the bottom. The number of rows in 'specs'
          must be equal to 'rows'.

        - Indices of the inner lists correspond to subplot grid columns
          starting from the left. The number of columns in 'specs'
          must be equal to 'cols'.

        - Each item in the 'specs' list corresponds to one subplot
          in a subplot grid. (N.B. The subplot grid has exactly 'rows'
          times 'cols' cells.)

        - Use None for blank a subplot cell (or to move pass a col/row span).

        - Note that specs[0][0] has the specs of the 'start_cell' subplot.

        - Each item in 'specs' is a dictionary.
            The available keys are:

            * is_3d (boolean, default=False): flag for 3d scenes
            * colspan (int, default=1): number of subplot columns
                for this subplot to span.
            * rowspan (int, default=1): number of subplot rows
                for this subplot to span.
            * l (float, default=0.0): padding left of cell
            * r (float, default=0.0): padding right of cell
            * t (float, default=0.0): padding right of cell
            * b (float, default=0.0): padding bottom of cell

        - Use 'horizontal_spacing' and 'vertical_spacing' to adjust
          the spacing in between the subplots.

    insets (kwarg, list of dictionaries):
        Inset specifications.

        - Each item in 'insets' is a dictionary.
            The available keys are:

            * cell (tuple, default=(1,1)): (row, col) index of the
                subplot cell to overlay inset axes onto.
            * is_3d (boolean, default=False): flag for 3d scenes
            * l (float, default=0.0): padding left of inset
                  in fraction of cell width
            * w (float or 'to_end', default='to_end') inset width
                  in fraction of cell width ('to_end': to cell right edge)
            * b (float, default=0.0): padding bottom of inset
                  in fraction of cell height
            * h (float or 'to_end', default='to_end') inset height
                  in fraction of cell height ('to_end': to cell top edge)
    """
    # TODO: protected until #282
    from plotly.graph_objs import graph_objs

    # Throw exception for non-integer rows and cols
    if not isinstance(rows, int) or rows <= 0:
        raise Exception("Keyword argument 'rows' "
                        "must be an int greater than 0")
    if not isinstance(cols, int) or cols <= 0:
        raise Exception("Keyword argument 'cols' "
                        "must be an int greater than 0")

    # Dictionary of things start_cell
    START_CELL_all = {
        'bottom-left': {
            # 'natural' setup where x & y domains increase monotonically
            'col_dir': 1,
            'row_dir': 1
        },
        'top-left': {
            # 'default' setup visually matching the 'specs' list of lists
            'col_dir': 1,
            'row_dir': -1
        }
        # TODO maybe add 'bottom-right' and 'top-right'
    }

    # Throw exception for invalid 'start_cell' values
    try:
        START_CELL = START_CELL_all[start_cell]
    except KeyError:
        raise Exception("Invalid 'start_cell' value")

    # Throw exception if non-valid kwarg is sent
    VALID_KWARGS = ['horizontal_spacing', 'vertical_spacing',
                    'specs', 'insets', 'subplot_titles']
    for key in kwargs.keys():
        if key not in VALID_KWARGS:
            raise Exception("Invalid keyword argument: '{0}'".format(key))

    # Set 'subplot_titles'
    subplot_titles = kwargs.get('subplot_titles', [""] * rows * cols)

    # Set 'horizontal_spacing' / 'vertical_spacing' w.r.t. rows / cols
    try:
        horizontal_spacing = float(kwargs['horizontal_spacing'])
    except KeyError:
        horizontal_spacing = 0.2 / cols
    try:
        vertical_spacing = float(kwargs['vertical_spacing'])
    except KeyError:
        if 'subplot_titles' in kwargs:
            vertical_spacing = 0.5 / rows
        else:
            vertical_spacing = 0.3 / rows

    # Sanitize 'specs' (must be a list of lists)
    exception_msg = "Keyword argument 'specs' must be a list of lists"
    try:
        specs = kwargs['specs']
        if not isinstance(specs, list):
            raise Exception(exception_msg)
        else:
            for spec_row in specs:
                if not isinstance(spec_row, list):
                    raise Exception(exception_msg)
    except KeyError:
        specs = [[{}
                 for c in range(cols)]
                 for r in range(rows)]     # default 'specs'

    # Throw exception if specs is over or under specified
    if len(specs) != rows:
        raise Exception("The number of rows in 'specs' "
                        "must be equal to 'rows'")
    for r, spec_row in enumerate(specs):
        if len(spec_row) != cols:
            raise Exception("The number of columns in 'specs' "
                            "must be equal to 'cols'")

    # Sanitize 'insets'
    try:
        insets = kwargs['insets']
        if not isinstance(insets, list):
            raise Exception("Keyword argument 'insets' must be a list")
    except KeyError:
        insets = False

    # Throw exception if non-valid key / fill in defaults
    def _check_keys_and_fill(name, arg, defaults):
        def _checks(item, defaults):
            if item is None:
                return
            if not isinstance(item, dict):
                raise Exception("Items in keyword argument '{name}' must be "
                                "dictionaries or None".format(name=name))
            for k in item.keys():
                if k not in defaults.keys():
                    raise Exception("Invalid key '{k}' in keyword "
                                    "argument '{name}'".format(k=k, name=name))
            for k in defaults.keys():
                if k not in item.keys():
                    item[k] = defaults[k]
        for arg_i in arg:
            if isinstance(arg_i, list):
                for arg_ii in arg_i:
                    _checks(arg_ii, defaults)
            elif isinstance(arg_i, dict):
                _checks(arg_i, defaults)

    # Default spec key-values
    SPEC_defaults = dict(
        is_3d=False,
        colspan=1,
        rowspan=1,
        l=0.0,
        r=0.0,
        b=0.0,
        t=0.0
        # TODO add support for 'w' and 'h'
    )
    _check_keys_and_fill('specs', specs, SPEC_defaults)

    # Default inset key-values
    if insets:
        INSET_defaults = dict(
            cell=(1, 1),
            is_3d=False,
            l=0.0,
            w='to_end',
            b=0.0,
            h='to_end'
        )
        _check_keys_and_fill('insets', insets, INSET_defaults)

    # Set width & height of each subplot cell (excluding padding)
    width = (1. - horizontal_spacing * (cols - 1)) / cols
    height = (1. - vertical_spacing * (rows - 1)) / rows

    # Built row/col sequence using 'row_dir' and 'col_dir'
    COL_DIR = START_CELL['col_dir']
    ROW_DIR = START_CELL['row_dir']
    col_seq = range(cols)[::COL_DIR]
    row_seq = range(rows)[::ROW_DIR]

    # [grid] Build subplot grid (coord tuple of cell)
    grid = [[((width + horizontal_spacing) * c,
              (height + vertical_spacing) * r)
            for c in col_seq]
            for r in row_seq]

    # [grid_ref] Initialize the grid and insets' axis-reference lists
    grid_ref = [[None for c in range(cols)] for r in range(rows)]
    insets_ref = [None for inset in range(len(insets))] if insets else None

    layout = graph_objs.Layout()  # init layout object

    # Function handling logic around 2d axis labels
    # Returns 'x{}' | 'y{}'
    def _get_label(x_or_y, r, c, cnt, shared_axes):
        # Default label (given strictly by cnt)
        label = "{x_or_y}{cnt}".format(x_or_y=x_or_y, cnt=cnt)

        if isinstance(shared_axes, bool):
            if shared_axes:
                if x_or_y == 'x':
                    label = "{x_or_y}{c}".format(x_or_y=x_or_y, c=c + 1)
                if x_or_y == 'y':
                    label = "{x_or_y}{r}".format(x_or_y=x_or_y, r=r + 1)

        if isinstance(shared_axes, list):
            if isinstance(shared_axes[0], tuple):
                shared_axes = [shared_axes]  # TODO put this elsewhere
            for shared_axis in shared_axes:
                if (r + 1, c + 1) in shared_axis:
                    label = {
                        'x': "x{0}".format(shared_axis[0][1]),
                        'y': "y{0}".format(shared_axis[0][0])
                    }[x_or_y]

        return label

    # Row in grid of anchor row if shared_xaxes=True
    ANCHOR_ROW = 0 if ROW_DIR > 0 else rows - 1

    # Function handling logic around 2d axis anchors
    # Return 'x{}' | 'y{}' | 'free' | False
    def _get_anchors(r, c, x_cnt, y_cnt, shared_xaxes, shared_yaxes):
        # Default anchors (give strictly by cnt)
        x_anchor = "y{y_cnt}".format(y_cnt=y_cnt)
        y_anchor = "x{x_cnt}".format(x_cnt=x_cnt)

        if isinstance(shared_xaxes, bool):
            if shared_xaxes:
                if r != ANCHOR_ROW:
                    x_anchor = False
                    y_anchor = 'free'
                    if shared_yaxes and c != 0:  # TODO covers all cases?
                        y_anchor = False
                    return x_anchor, y_anchor

        elif isinstance(shared_xaxes, list):
            if isinstance(shared_xaxes[0], tuple):
                shared_xaxes = [shared_xaxes]  # TODO put this elsewhere
            for shared_xaxis in shared_xaxes:
                if (r + 1, c + 1) in shared_xaxis[1:]:
                    x_anchor = False
                    y_anchor = 'free'  # TODO covers all cases?

        if isinstance(shared_yaxes, bool):
            if shared_yaxes:
                if c != 0:
                    y_anchor = False
                    x_anchor = 'free'
                    if shared_xaxes and r != ANCHOR_ROW:  # TODO all cases?
                        x_anchor = False
                    return x_anchor, y_anchor

        elif isinstance(shared_yaxes, list):
            if isinstance(shared_yaxes[0], tuple):
                shared_yaxes = [shared_yaxes]  # TODO put this elsewhere
            for shared_yaxis in shared_yaxes:
                if (r + 1, c + 1) in shared_yaxis[1:]:
                    y_anchor = False
                    x_anchor = 'free'  # TODO covers all cases?

        return x_anchor, y_anchor

    list_of_domains = []  # added for subplot titles

    # Function pasting x/y domains in layout object (2d case)
    def _add_domain(layout, x_or_y, label, domain, anchor, position):
        name = label[0] + 'axis' + label[1:]
        graph_obj = '{X_or_Y}Axis'.format(X_or_Y=x_or_y.upper())
        axis = getattr(graph_objs, graph_obj)(domain=domain)
        if anchor:
            axis['anchor'] = anchor
        if isinstance(position, float):
            axis['position'] = position
        layout[name] = axis
        list_of_domains.append(domain)  # added for subplot titles

    # Function pasting x/y domains in layout object (3d case)
    def _add_domain_is_3d(layout, s_label, x_domain, y_domain):
        scene = graph_objs.Scene(domain={'x': x_domain, 'y': y_domain})
        layout[s_label] = scene

    x_cnt = y_cnt = s_cnt = 1  # subplot axis/scene counters

    # Loop through specs -- (r, c) <-> (row, col)
    for r, spec_row in enumerate(specs):
        for c, spec in enumerate(spec_row):

            if spec is None:  # skip over None cells
                continue

            c_spanned = c + spec['colspan'] - 1  # get spanned c
            r_spanned = r + spec['rowspan'] - 1  # get spanned r

            # Throw exception if 'colspan' | 'rowspan' is too large for grid
            if c_spanned >= cols:
                raise Exception("Some 'colspan' value is too large for "
                                "this subplot grid.")
            if r_spanned >= rows:
                raise Exception("Some 'rowspan' value is too large for "
                                "this subplot grid.")

            # Get x domain using grid and colspan
            x_s = grid[r][c][0] + spec['l']
            x_e = grid[r][c_spanned][0] + width - spec['r']
            x_domain = [x_s, x_e]

            # Get y domain (dep. on row_dir) using grid & r_spanned
            if ROW_DIR > 0:
                y_s = grid[r][c][1] + spec['b']
                y_e = grid[r_spanned][c][1] + height - spec['t']
            else:
                y_s = grid[r_spanned][c][1] + spec['b']
                y_e = grid[r][c][1] + height - spec['t']
            y_domain = [y_s, y_e]

            if spec['is_3d']:

                # Add scene to layout
                s_label = 'scene{0}'.format(s_cnt)
                _add_domain_is_3d(layout, s_label, x_domain, y_domain)
                grid_ref[r][c] = (s_label, )
                s_cnt += 1

            else:

                # Get axis label and anchor
                x_label = _get_label('x', r, c, x_cnt, shared_xaxes)
                y_label = _get_label('y', r, c, y_cnt, shared_yaxes)
                x_anchor, y_anchor = _get_anchors(r, c,
                                                  x_cnt, y_cnt,
                                                  shared_xaxes,
                                                  shared_yaxes)

                # Add a xaxis to layout (N.B anchor == False -> no axis)
                if x_anchor:
                    if x_anchor == 'free':
                        x_position = y_domain[0]
                    else:
                        x_position = False
                    _add_domain(layout, 'x', x_label, x_domain,
                                x_anchor, x_position)
                    x_cnt += 1

                # Add a yaxis to layout (N.B anchor == False -> no axis)
                if y_anchor:
                    if y_anchor == 'free':
                        y_position = x_domain[0]
                    else:
                        y_position = False
                    _add_domain(layout, 'y', y_label, y_domain,
                                y_anchor, y_position)
                    y_cnt += 1

                grid_ref[r][c] = (x_label, y_label)  # fill in ref

    # Loop through insets
    if insets:
        for i_inset, inset in enumerate(insets):

            r = inset['cell'][0] - 1
            c = inset['cell'][1] - 1

            # Throw exception if r | c is out of range
            if not (0 <= r < rows):
                raise Exception("Some 'cell' row value is out of range. "
                                "Note: the starting cell is (1, 1)")
            if not (0 <= c < cols):
                raise Exception("Some 'cell' col value is out of range. "
                                "Note: the starting cell is (1, 1)")

            # Get inset x domain using grid
            x_s = grid[r][c][0] + inset['l'] * width
            if inset['w'] == 'to_end':
                x_e = grid[r][c][0] + width
            else:
                x_e = x_s + inset['w'] * width
            x_domain = [x_s, x_e]

            # Get inset y domain using grid
            y_s = grid[r][c][1] + inset['b'] * height
            if inset['h'] == 'to_end':
                y_e = grid[r][c][1] + height
            else:
                y_e = y_s + inset['h'] * height
            y_domain = [y_s, y_e]

            if inset['is_3d']:

                # Add scene to layout
                s_label = 'scene{0}'.format(s_cnt)
                _add_domain_is_3d(layout, s_label, x_domain, y_domain)
                insets_ref[i_inset] = (s_label, )
                s_cnt += 1

            else:

                # Get axis label and anchor
                x_label = _get_label('x', False, False, x_cnt, False)
                y_label = _get_label('y', False, False, y_cnt, False)
                x_anchor, y_anchor = _get_anchors(r, c,
                                                  x_cnt, y_cnt,
                                                  False, False)

                # Add a xaxis to layout (N.B insets always have anchors)
                _add_domain(layout, 'x', x_label, x_domain, x_anchor, False)
                x_cnt += 1

                # Add a yayis to layout (N.B insets always have anchors)
                _add_domain(layout, 'y', y_label, y_domain, y_anchor, False)
                y_cnt += 1

                insets_ref[i_inset] = (x_label, y_label)  # fill in ref

    # [grid_str] Set the grid's string representation
    sp = "  "            # space between cell
    s_str = "[ "         # cell start string
    e_str = " ]"         # cell end string
    colspan_str = '       -'     # colspan string
    rowspan_str = '       |'     # rowspan string
    empty_str = '    (empty) '   # empty cell string

    # Init grid_str with intro message
    grid_str = "This is the format of your plot grid:\n"

    # Init tmp list of lists of strings (sorta like 'grid_ref' but w/ strings)
    _tmp = [['' for c in range(cols)] for r in range(rows)]

    # Define cell string as function of (r, c) and grid_ref
    def _get_cell_str(r, c, ref):
        return '({r},{c}) {ref}'.format(r=r + 1, c=c + 1, ref=','.join(ref))

    # Find max len of _cell_str, add define a padding function
    cell_len = max([len(_get_cell_str(r, c, ref))
                    for r, row_ref in enumerate(grid_ref)
                    for c, ref in enumerate(row_ref)
                    if ref]) + len(s_str) + len(e_str)

    def _pad(s, cell_len=cell_len):
        return ' ' * (cell_len - len(s))

    # Loop through specs, fill in _tmp
    for r, spec_row in enumerate(specs):
        for c, spec in enumerate(spec_row):

            ref = grid_ref[r][c]
            if ref is None:
                if _tmp[r][c] == '':
                    _tmp[r][c] = empty_str + _pad(empty_str)
                continue

            cell_str = s_str + _get_cell_str(r, c, ref)

            if spec['colspan'] > 1:
                for cc in range(1, spec['colspan'] - 1):
                    _tmp[r][c + cc] = colspan_str + _pad(colspan_str)
                _tmp[r][c + spec['colspan'] - 1] = (
                    colspan_str + _pad(colspan_str + e_str)) + e_str
            else:
                cell_str += e_str

            if spec['rowspan'] > 1:
                for rr in range(1, spec['rowspan'] - 1):
                    _tmp[r + rr][c] = rowspan_str + _pad(rowspan_str)
                for cc in range(spec['colspan']):
                    _tmp[r + spec['rowspan'] - 1][c + cc] = (
                        rowspan_str + _pad(rowspan_str))

            _tmp[r][c] = cell_str + _pad(cell_str)

    # Append grid_str using data from _tmp in the correct order
    for r in row_seq[::-1]:
        grid_str += sp.join(_tmp[r]) + '\n'

    # Append grid_str to include insets info
    if insets:
        grid_str += "\nWith insets:\n"
        for i_inset, inset in enumerate(insets):

            r = inset['cell'][0] - 1
            c = inset['cell'][1] - 1
            ref = grid_ref[r][c]

            grid_str += (
                s_str + ','.join(insets_ref[i_inset]) + e_str +
                ' over ' +
                s_str + _get_cell_str(r, c, ref) + e_str + '\n'
            )

    # Add subplot titles

    # If shared_axes is False (default) use list_of_domains
    # This is used for insets and irregular layouts
    if not shared_xaxes and not shared_yaxes:
        x_dom = list_of_domains[::2]
        y_dom = list_of_domains[1::2]
        subtitle_pos_x = []
        subtitle_pos_y = []
        for x_domains in x_dom:
            subtitle_pos_x.append(sum(x_domains) / 2)
        for y_domains in y_dom:
            subtitle_pos_y.append(y_domains[1])
    # If shared_axes is True the domin of each subplot is not returned so the
    # title position must be calculated for each subplot
    else:
        subtitle_pos_x = [None] * cols
        subtitle_pos_y = [None] * rows
        delt_x = (x_e - x_s)
        for index in range(cols):
            subtitle_pos_x[index] = ((delt_x / 2) +
                                     ((delt_x + horizontal_spacing) * index))
        subtitle_pos_x *= rows
        for index in range(rows):
            subtitle_pos_y[index] = (1 - ((y_e + vertical_spacing) * index))
        subtitle_pos_y *= cols
        subtitle_pos_y = sorted(subtitle_pos_y, reverse=True)

    plot_titles = []
    for index in range(len(subplot_titles)):
        if not subplot_titles[index]:
            pass
        else:
            plot_titles.append({'y': subtitle_pos_y[index],
                                'xref': 'paper',
                                'x': subtitle_pos_x[index],
                                'yref': 'paper',
                                'text': subplot_titles[index],
                                'showarrow': False,
                                'font': graph_objs.Font(size=16),
                                'xanchor': 'center',
                                'yanchor': 'bottom'
                                })

            layout['annotations'] = plot_titles

    if print_grid:
        print(grid_str)

    fig = graph_objs.Figure(layout=layout)

    fig.__dict__['_grid_ref'] = grid_ref
    fig.__dict__['_grid_str'] = grid_str

    return fig


def get_valid_graph_obj(obj, obj_type=None):
    """Returns a new graph object that won't raise.

    CAREFUL: this will *silently* strip out invalid pieces of the object.

    """
    # TODO: Deprecate or move. #283
    from plotly.graph_objs import graph_objs
    try:
        cls = getattr(graph_objs, obj_type)
    except (AttributeError, KeyError):
        raise exceptions.PlotlyError(
            "'{}' is not a recognized graph_obj.".format(obj_type)
        )
    return cls(obj, _raise=False)


def validate(obj, obj_type):
    """Validate a dictionary, list, or graph object as 'obj_type'.

    This will not alter the 'obj' referenced in the call signature. It will
    raise an error if the 'obj' reference could not be instantiated as a
    valid 'obj_type' graph object.

    """
    # TODO: Deprecate or move. #283
    from plotly.graph_objs import graph_objs

    if obj_type not in graph_reference.CLASSES:
        obj_type = graph_reference.string_to_class_name(obj_type)

    try:
        cls = getattr(graph_objs, obj_type)
    except AttributeError:
        raise exceptions.PlotlyError(
            "'{0}' is not a recognizable graph_obj.".
            format(obj_type))
    cls(obj)  # this will raise on invalid keys/items


def _replace_newline(obj):
    """Replaces '\n' with '<br>' for all strings in a collection."""
    if isinstance(obj, dict):
        d = dict()
        for key, val in list(obj.items()):
            d[key] = _replace_newline(val)
        return d
    elif isinstance(obj, list):
        l = list()
        for index, entry in enumerate(obj):
            l += [_replace_newline(entry)]
        return l
    elif isinstance(obj, six.string_types):
        s = obj.replace('\n', '<br>')
        if s != obj:
            warnings.warn("Looks like you used a newline character: '\\n'.\n\n"
                          "Plotly uses a subset of HTML escape characters\n"
                          "to do things like newline (<br>), bold (<b></b>),\n"
                          "italics (<i></i>), etc. Your newline characters \n"
                          "have been converted to '<br>' so they will show \n"
                          "up right on your Plotly figure!")
        return s
    else:
        return obj  # we return the actual reference... but DON'T mutate.


if _ipython_imported:
    class PlotlyDisplay(IPython.core.display.HTML):
        """An IPython display object for use with plotly urls

        PlotlyDisplay objects should be instantiated with a url for a plot.
        IPython will *choose* the proper display representation from any
        Python object, and using provided methods if they exist. By defining
        the following, if an HTML display is unusable, the PlotlyDisplay
        object can provide alternate representations.

        """
        def __init__(self, url, width, height):
            self.resource = url
            self.embed_code = get_embed(url, width=width, height=height)
            super(PlotlyDisplay, self).__init__(data=self.embed_code)

        def _repr_html_(self):
            return self.embed_code


def return_figure_from_figure_or_data(figure_or_data, validate_figure):
    from plotly.graph_objs import graph_objs
    if isinstance(figure_or_data, dict):
        figure = figure_or_data
    elif isinstance(figure_or_data, list):
        figure = {'data': figure_or_data}
    else:
        raise exceptions.PlotlyError("The `figure_or_data` positional "
                                     "argument must be either "
                                     "`dict`-like or `list`-like.")
    if validate_figure:

        try:
            graph_objs.Figure(figure)
        except exceptions.PlotlyError as err:
            raise exceptions.PlotlyError("Invalid 'figure_or_data' argument. "
                                         "Plotly will not be able to properly "
                                         "parse the resulting JSON. If you "
                                         "want to send this 'figure_or_data' "
                                         "to Plotly anyway (not recommended), "
                                         "you can set 'validate=False' as a "
                                         "plot option.\nHere's why you're "
                                         "seeing this error:\n\n{0}"
                                         "".format(err))
        if not figure['data']:
            raise exceptions.PlotlyEmptyDataError(
                "Empty data list found. Make sure that you populated the "
                "list of data objects you're sending and try again.\n"
                "Questions? support@plot.ly"
            )

    return figure

# Default colours for finance charts
_DEFAULT_INCREASING_COLOR = '#3D9970'  # http://clrs.cc
_DEFAULT_DECREASING_COLOR = '#FF4136'

DIAG_CHOICES = ['scatter', 'histogram', 'box']
VALID_COLORMAP_TYPES = ['cat', 'seq']


class FigureFactory(object):
    """
    BETA functions to create specific chart types.

    This is beta as in: subject to change in a backwards incompatible way
    without notice.

    Supported chart types include candlestick, open high low close, quiver,
    streamline, distplot, dendrogram, annotated heatmap, and tables. See
    FigureFactory.create_candlestick, FigureFactory.create_ohlc,
    FigureFactory.create_quiver, FigureFactory.create_streamline,
    FigureFactory.create_distplot, FigureFactory.create_dendrogram,
    FigureFactory.create_annotated_heatmap, or FigureFactory.create_table for
    more information and examples of a specific chart type.
    """

    @staticmethod
    def _find_intermediate_color(lowcolor, highcolor, intermed):
        """
        Returns the color at a given distance between two colors

        This function takes two color tuples, where each element is between 0
        and 1, along with a value 0 < intermed < 1 and returns a color that is
        intermed-percent from lowcolor to highcolor

        """
        diff_0 = float(highcolor[0] - lowcolor[0])
        diff_1 = float(highcolor[1] - lowcolor[1])
        diff_2 = float(highcolor[2] - lowcolor[2])

        inter_colors = np.array([lowcolor[0] + intermed * diff_0,
                                 lowcolor[1] + intermed * diff_1,
                                 lowcolor[2] + intermed * diff_2])
        return inter_colors

    @staticmethod
    def _unconvert_from_RGB_255(colors):
        """
        Return a tuple where each element gets divided by 255

        Takes a (list of) color tuple(s) where each element is between 0 and
        255. Returns the same tuples where each tuple element is normalized to
        a value between 0 and 1

        """
        if isinstance(colors, tuple):

            un_rgb_color = (colors[0]/(255.0),
                            colors[1]/(255.0),
                            colors[2]/(255.0))

            return un_rgb_color

        if isinstance(colors, list):
            un_rgb_colors = []
            for color in colors:
                un_rgb_color = (color[0]/(255.0),
                                color[1]/(255.0),
                                color[2]/(255.0))

                un_rgb_colors.append(un_rgb_color)

            return un_rgb_colors

    @staticmethod
    def _map_z2color(zvals, colormap, vmin, vmax):
        """
        Returns the color corresponding zval's place between vmin and vmax

        This function takes a z value (zval) along with a colormap and a
        minimum (vmin) and maximum (vmax) range of possible z values for the
        given parametrized surface. It returns an rgb color based on the
        relative position of zval between vmin and vmax

        """
        if vmin >= vmax:
            raise exceptions.PlotlyError("Incorrect relation between vmin "
                                         "and vmax. The vmin value cannot be "
                                         "bigger than or equal to the value "
                                         "of vmax.")
        # find distance t of zval from vmin to vmax where the distance
        # is normalized to be between 0 and 1
<<<<<<< HEAD
        t = (zval - vmin)/float((vmax - vmin))

        # for colormaps of more than 2 colors, find two closest colors based
        # on relative position between vmin and vmax
        if len(colormap) == 1:
            t_color = colormap[0]
        else:
            num_steps = len(colormap) - 1
            step = 1./num_steps

            if t == 1.0:
                t_color = FigureFactory._find_intermediate_color(
                    colormap[int(t/step) - 1],
                    colormap[int(t/step)],
                    t
                )
            else:
                new_t = (t - int(t/step)*step)/float(step)

                t_color = FigureFactory._find_intermediate_color(
                    colormap[int(t/step)],
                    colormap[int(t/step) + 1],
                    new_t
                )

        t_color = (t_color[0]*255.0, t_color[1]*255.0, t_color[2]*255.0)
        labelled_color = 'rgb{}'.format(t_color)

        return labelled_color

    @staticmethod
    def _tri_indices(simplices):
        """
        Returns a triplet of lists containing simplex coordinates
        """
        return ([triplet[c] for triplet in simplices] for c in range(3))
=======
        t = (zvals - vmin) / float((vmax - vmin))
        t_colors = FigureFactory._find_intermediate_color(colormap[0],
                                                          colormap[1],
                                                          t)
        t_colors = t_colors * 255.
        labelled_colors = ['rgb(%s, %s, %s)' % (i, j, k)
                           for i, j, k in t_colors.T]
        return labelled_colors
>>>>>>> a8f905bd

    @staticmethod
    def _trisurf(x, y, z, simplices, colormap=None, color_func=None,
                 plot_edges=None, x_edge=None, y_edge=None, z_edge=None):
        """
        Refer to FigureFactory.create_trisurf() for docstring
        """
        # numpy import check
        if _numpy_imported is False:
            raise ImportError("FigureFactory._trisurf() requires "
                              "numpy imported.")
        import numpy as np
        from plotly.graph_objs import graph_objs
        points3D = np.vstack((x, y, z)).T

        # vertices of the surface triangles
        tri_vertices = points3D[simplices]

        if not color_func:
            # mean values of z-coordinates of triangle vertices
            mean_dists = tri_vertices[:, :, 2].mean(-1)
        else:
            # apply user inputted function to calculate
            # custom coloring for triangle vertices
            mean_dists = []

            for triangle in tri_vertices:
                dists = []
                for vertex in triangle:
                    dist = color_func(vertex[0], vertex[1], vertex[2])
                    dists.append(dist)

                mean_dists.append(np.mean(dists))

        min_mean_dists = np.min(mean_dists)
        max_mean_dists = np.max(mean_dists)
        facecolor = FigureFactory._map_z2color(mean_dists, colormap,
                                               min_mean_dists, max_mean_dists)
        ii, jj, kk = zip(*simplices)

        triangles = graph_objs.Mesh3d(x=x, y=y, z=z, facecolor=facecolor,
                                      i=ii, j=jj, k=kk, name='')

        if plot_edges is not True:  # the triangle sides are not plotted
            return graph_objs.Data([triangles])

        # define the lists x_edge, y_edge and z_edge, of x, y, resp z
        # coordinates of edge end points for each triangle
        # None separates data corresponding to two consecutive triangles
        is_none = [ii is None for ii in [x_edge, y_edge, z_edge]]
        if any(is_none):
            if not all(is_none):
                raise ValueError("If any (x_edge, y_edge, z_edge) is None, "
                                 "all must be None")
            else:
                x_edge = []
                y_edge = []
                z_edge = []

        # Pull indices we care about, then add a None column to separate tris
        ixs_triangles = [0, 1, 2, 0]
        pull_edges = tri_vertices[:, ixs_triangles, :]
        x_edge_pull = np.hstack([pull_edges[:, :, 0],
                                 np.tile(None, [pull_edges.shape[0], 1])])
        y_edge_pull = np.hstack([pull_edges[:, :, 1],
                                 np.tile(None, [pull_edges.shape[0], 1])])
        z_edge_pull = np.hstack([pull_edges[:, :, 2],
                                 np.tile(None, [pull_edges.shape[0], 1])])

        # Now unravel the edges into a 1-d vector for plotting
        x_edge = np.hstack([x_edge, x_edge_pull.reshape([1, -1])[0]])
        y_edge = np.hstack([y_edge, y_edge_pull.reshape([1, -1])[0]])
        z_edge = np.hstack([z_edge, z_edge_pull.reshape([1, -1])[0]])

        if not (len(x_edge) == len(y_edge) == len(z_edge)):
            raise exceptions.PlotlyError("The lengths of x_edge, y_edge and "
                                         "z_edge are not the same.")

        # define the lines for plotting
        lines = graph_objs.Scatter3d(
            x=x_edge, y=y_edge, z=z_edge, mode='lines',
            line=graph_objs.Line(color='rgb(50, 50, 50)',
                                 width=1.5)
        )

        return graph_objs.Data([triangles, lines])

    @staticmethod
    def create_trisurf(x, y, z, simplices, colormap=None,
                       color_func=None, title='Trisurf Plot',
                       showbackground=True,
                       backgroundcolor='rgb(230, 230, 230)',
                       gridcolor='rgb(255, 255, 255)',
                       zerolinecolor='rgb(255, 255, 255)',
                       height=800, width=800,
                       aspectratio=dict(x=1, y=1, z=1)):
        """
        Returns figure for a triangulated surface plot

        :param (array) x: data values of x in a 1D array
        :param (array) y: data values of y in a 1D array
        :param (array) z: data values of z in a 1D array
        :param (array) simplices: an array of shape (ntri, 3) where ntri is
            the number of triangles in the triangularization. Each row of the
            array contains the indicies of the verticies of each triangle.
        :param (str|tuple|list) colormap: takes a plotly scale, an rgb or hex
            string, a tuple, or a list of colors of the aforementioned rgb,
            hex or tuple types. An rgb/triplet color type is a triplet of the
            form (a,b,c) or 'rgb(x,y,z)' respectively where a,b,c belong to
            the interval [0,1] and x,y,z belong to [0,255]
        :param (function) color_func: The function that determines how the
            coloring of the surface changes. It takes 3 arguments x, y, z and
            must return a formula of these variables which can include numpy
            functions (eg. np.sqrt). If set to None, color will only depend on
            the z axis.
        :param (str) title: title of the plot
        :param (bool) showbackground: makes background in plot visible
        :param (str) backgroundcolor: color of background. Takes a string of
            the form 'rgb(x,y,z)' x,y,z are between 0 and 255 inclusive.
        :param (str) gridcolor: color of the gridlines besides the axes. Takes
            a string of the form 'rgb(x,y,z)' x,y,z are between 0 and 255
            inclusive.
        :param (str) zerolinecolor: color of the axes. Takes a string of the
            form 'rgb(x,y,z)' x,y,z are between 0 and 255 inclusive.
        :param (int|float) height: the height of the plot (in pixels)
        :param (int|float) width: the width of the plot (in pixels)
        :param (dict) aspectratio: a dictionary of the aspect ratio values for
            the x, y and z axes. 'x', 'y' and 'z' take (int|float) values.

        Example 1: Sphere
        ```
        # Necessary Imports for Trisurf
        import numpy as np
        from scipy.spatial import Delaunay

        import plotly.plotly as py
        from plotly.tools import FigureFactory as FF
        from plotly.graph_objs import graph_objs

        # Make data for plot
        u = np.linspace(0, 2*np.pi, 20)
        v = np.linspace(0, np.pi, 20)
        u,v = np.meshgrid(u,v)
        u = u.flatten()
        v = v.flatten()

        x = np.sin(v)*np.cos(u)
        y = np.sin(v)*np.sin(u)
        z = np.cos(v)

        points2D = np.vstack([u,v]).T
        tri = Delaunay(points2D)
        simplices = tri.simplices

        # Create a figure
        fig1 = FF.create_trisurf(x=x, y=y, z=z,
                                 colormap="Blues",
                                 simplices=simplices)
        # Plot the data
        py.iplot(fig1, filename='Trisurf Plot - Sphere')
        ```

        Example 2: Torus
        ```
        # Necessary Imports for Trisurf
        import numpy as np
        from scipy.spatial import Delaunay

        import plotly.plotly as py
        from plotly.tools import FigureFactory as FF
        from plotly.graph_objs import graph_objs

        # Make data for plot
        u = np.linspace(0, 2*np.pi, 20)
        v = np.linspace(0, 2*np.pi, 20)
        u,v = np.meshgrid(u,v)
        u = u.flatten()
        v = v.flatten()

        x = (3 + (np.cos(v)))*np.cos(u)
        y = (3 + (np.cos(v)))*np.sin(u)
        z = np.sin(v)

        points2D = np.vstack([u,v]).T
        tri = Delaunay(points2D)
        simplices = tri.simplices

        # Create a figure
        fig1 = FF.create_trisurf(x=x, y=y, z=z,
                                 colormap="Portland",
                                 simplices=simplices)
        # Plot the data
        py.iplot(fig1, filename='Trisurf Plot - Torus')
        ```

        Example 3: Mobius Band
        ```
        # Necessary Imports for Trisurf
        import numpy as np
        from scipy.spatial import Delaunay

        import plotly.plotly as py
        from plotly.tools import FigureFactory as FF
        from plotly.graph_objs import graph_objs

        # Make data for plot
        u = np.linspace(0, 2*np.pi, 24)
        v = np.linspace(-1, 1, 8)
        u,v = np.meshgrid(u,v)
        u = u.flatten()
        v = v.flatten()

        tp = 1 + 0.5*v*np.cos(u/2.)
        x = tp*np.cos(u)
        y = tp*np.sin(u)
        z = 0.5*v*np.sin(u/2.)

        points2D = np.vstack([u,v]).T
        tri = Delaunay(points2D)
        simplices = tri.simplices

        # Create a figure
        fig1 = FF.create_trisurf(x=x, y=y, z=z,
                                 colormap=[(0.2, 0.4, 0.6),(1, 1, 1)],
                                 simplices=simplices)
        # Plot the data
        py.iplot(fig1, filename='Trisurf Plot - Mobius Band')
        ```

        Example 4: Using a Custom Colormap Function with Light Cone
        ```
        # Necessary Imports for Trisurf
        import numpy as np
        from scipy.spatial import Delaunay

        import plotly.plotly as py
        from plotly.tools import FigureFactory as FF
        from plotly.graph_objs import graph_objs

        # Make data for plot
        u=np.linspace(-np.pi, np.pi, 30)
        v=np.linspace(-np.pi, np.pi, 30)
        u,v=np.meshgrid(u,v)
        u=u.flatten()
        v=v.flatten()

        x = u
        y = u*np.cos(v)
        z = u*np.sin(v)

        points2D = np.vstack([u,v]).T
        tri = Delaunay(points2D)
        simplices = tri.simplices

        # Define distance function
        def dist_origin(x, y, z):
            return np.sqrt((1.0 * x)**2 + (1.0 * y)**2 + (1.0 * z)**2)

        # Create a figure
        fig1 = FF.create_trisurf(x=x, y=y, z=z,
                                 colormap=['#604d9e',
                                           'rgb(50, 150, 255)',
                                           (0.2, 0.2, 0.8)],
                                 simplices=simplices,
                                 color_func=dist_origin)
        # Plot the data
        py.iplot(fig1, filename='Trisurf Plot - Custom Coloring')
        ```
        """
        from plotly.graph_objs import graph_objs
        plotly_scales = {'Greys': ['rgb(0,0,0)', 'rgb(255,255,255)'],
                         'YlGnBu': ['rgb(8,29,88)', 'rgb(255,255,217)'],
                         'Greens': ['rgb(0,68,27)', 'rgb(247,252,245)'],
                         'YlOrRd': ['rgb(128,0,38)', 'rgb(255,255,204)'],
                         'Bluered': ['rgb(0,0,255)', 'rgb(255,0,0)'],
                         'RdBu': ['rgb(5,10,172)', 'rgb(178,10,28)'],
                         'Reds': ['rgb(220,220,220)', 'rgb(178,10,28)'],
                         'Blues': ['rgb(5,10,172)', 'rgb(220,220,220)'],
                         'Picnic': ['rgb(0,0,255)', 'rgb(255,0,0)'],
                         'Rainbow': ['rgb(150,0,90)', 'rgb(255,0,0)'],
                         'Portland': ['rgb(12,51,131)', 'rgb(217,30,30)'],
                         'Jet': ['rgb(0,0,131)', 'rgb(128,0,0)'],
                         'Hot': ['rgb(0,0,0)', 'rgb(255,255,255)'],
                         'Blackbody': ['rgb(0,0,0)', 'rgb(160,200,255)'],
                         'Earth': ['rgb(0,0,130)', 'rgb(255,255,255)'],
                         'Electric': ['rgb(0,0,0)', 'rgb(255,250,220)'],
                         'Viridis': ['rgb(68,1,84)', 'rgb(253,231,37)']}

        # Validate colormap
        if colormap is None:
            colormap = [DEFAULT_PLOTLY_COLORS[0],
                        DEFAULT_PLOTLY_COLORS[1]]
            colormap = FigureFactory._unlabel_rgb(colormap)
            colormap = FigureFactory._unconvert_from_RGB_255(colormap)

        if isinstance(colormap, str):
            if colormap in plotly_scales:
                colormap = plotly_scales[colormap]
                colormap = FigureFactory._unlabel_rgb(colormap)
                colormap = FigureFactory._unconvert_from_RGB_255(colormap)

            elif 'rgb' in colormap:
                # put colormap in list
                colors_list = []
                colors_list.append(colormap)
                colormap = colors_list

                colormap = FigureFactory._unlabel_rgb(colormap)
                colormap = FigureFactory._unconvert_from_RGB_255(colormap)

            elif '#' in colormap:
                colormap = FigureFactory._hex_to_rgb(colormap)
                colormap = FigureFactory._unconvert_from_RGB_255(colormap)

                # put colormap in list
                colors_list = []
                colors_list.append(colormap)
                colormap = colors_list

            else:
                scale_keys = list(plotly_scales.keys())
                raise exceptions.PlotlyError("If you input a string "
                                             "for 'colormap', it must "
                                             "either be a Plotly "
                                             "colorscale, an 'rgb' "
                                             "color or a hex color."
                                             "Valid plotly colorscale "
                                             "names are {}".format(scale_keys))
        elif isinstance(colormap, tuple):
            colors_list = []
            colors_list.append(colormap)
            colormap = colors_list

        elif isinstance(colormap, list):
            new_colormap = []
            for color in colormap:
                if 'rgb' in color:
                    color = FigureFactory._unlabel_rgb(color)

                    for value in color:
                        if value > 255.0:
                            raise exceptions.PlotlyError("Whoops! The "
                                                         "elements in your "
                                                         "rgb colormap "
                                                         "tuples cannot "
                                                         "exceed 255.0.")

                    color = FigureFactory._unconvert_from_RGB_255(color)
                    new_colormap.append(color)
                elif '#' in color:
                    color = FigureFactory._hex_to_rgb(color)
                    color = FigureFactory._unconvert_from_RGB_255(color)
                    new_colormap.append(color)
                elif isinstance(color, tuple):

                    for value in color:
                        if value > 1.0:
                            raise exceptions.PlotlyError("Whoops! The "
                                                         "elements in "
                                                         "your colormap "
                                                         "tuples cannot "
                                                         "exceed 1.0.")
                    new_colormap.append(color)
            colormap = new_colormap

        else:
            raise exceptions.PlotlyError("You must input a valid colormap. "
                                         "Valid types include a plotly scale, "
                                         "rgb, hex or tuple color, or lastly "
                                         "a list of any color types.")

        data1 = FigureFactory._trisurf(x, y, z, simplices,
                                       color_func=color_func,
                                       colormap=colormap,
                                       plot_edges=True)
        axis = dict(
            showbackground=showbackground,
            backgroundcolor=backgroundcolor,
            gridcolor=gridcolor,
            zerolinecolor=zerolinecolor,
        )
        layout = graph_objs.Layout(
            title=title,
            width=width,
            height=height,
            scene=graph_objs.Scene(
                xaxis=graph_objs.XAxis(axis),
                yaxis=graph_objs.YAxis(axis),
                zaxis=graph_objs.ZAxis(axis),
                aspectratio=dict(
                    x=aspectratio['x'],
                    y=aspectratio['y'],
                    z=aspectratio['z']),
                )
        )
        return graph_objs.Figure(data=data1, layout=layout)

    @staticmethod
    def _scatterplot(dataframe, headers, diag, size,
                     height, width, title, **kwargs):
        """
        Refer to FigureFactory.create_scatterplotmatrix() for docstring

        Returns fig for scatterplotmatrix without index

        """
        from plotly.graph_objs import graph_objs
        dim = len(dataframe)
        fig = make_subplots(rows=dim, cols=dim)
        trace_list = []
        # Insert traces into trace_list
        for listy in dataframe:
            for listx in dataframe:
                if (listx == listy) and (diag == 'histogram'):
                    trace = graph_objs.Histogram(
                        x=listx,
                        showlegend=False
                    )
                elif (listx == listy) and (diag == 'box'):
                    trace = graph_objs.Box(
                        y=listx,
                        name=None,
                        showlegend=False
                    )
                else:
                    if 'marker' in kwargs:
                        kwargs['marker']['size'] = size
                        trace = graph_objs.Scatter(
                            x=listx,
                            y=listy,
                            mode='markers',
                            showlegend=False,
                            **kwargs
                        )
                        trace_list.append(trace)
                    else:
                        trace = graph_objs.Scatter(
                            x=listx,
                            y=listy,
                            mode='markers',
                            marker=dict(
                                size=size),
                            showlegend=False,
                            **kwargs
                        )
                trace_list.append(trace)

        trace_index = 0
        indices = range(1, dim + 1)
        for y_index in indices:
            for x_index in indices:
                fig.append_trace(trace_list[trace_index],
                                 y_index,
                                 x_index)
                trace_index += 1

        # Insert headers into the figure
        for j in range(dim):
            xaxis_key = 'xaxis{}'.format((dim * dim) - dim + 1 + j)
            fig['layout'][xaxis_key].update(title=headers[j])
        for j in range(dim):
            yaxis_key = 'yaxis{}'.format(1 + (dim * j))
            fig['layout'][yaxis_key].update(title=headers[j])

        fig['layout'].update(
            height=height, width=width,
            title=title,
            showlegend=True
        )
        return fig

    @staticmethod
    def _scatterplot_dict(dataframe, headers, diag, size,
                          height, width, title, index, index_vals,
                          endpts, colormap, colormap_type, **kwargs):
        """
        Refer to FigureFactory.create_scatterplotmatrix() for docstring

        Returns fig for scatterplotmatrix with both index and colormap picked.
        Used if colormap is a dictionary with index values as keys pointing to
        colors. Forces colormap_type to behave categorically because it would
        not make sense colors are assigned to each index value and thus
        implies that a categorical approach should be taken

        """
        from plotly.graph_objs import graph_objs

        theme = colormap
        dim = len(dataframe)
        fig = make_subplots(rows=dim, cols=dim)
        trace_list = []
        legend_param = 0
        # Work over all permutations of list pairs
        for listy in dataframe:
            for listx in dataframe:
                # create a dictionary for index_vals
                unique_index_vals = {}
                for name in index_vals:
                    if name not in unique_index_vals:
                        unique_index_vals[name] = []

                # Fill all the rest of the names into the dictionary
                for name in sorted(unique_index_vals.keys()):
                    new_listx = []
                    new_listy = []
                    for j in range(len(index_vals)):
                        if index_vals[j] == name:
                            new_listx.append(listx[j])
                            new_listy.append(listy[j])
                    # Generate trace with VISIBLE icon
                    if legend_param == 1:
                        if (listx == listy) and (diag == 'histogram'):
                            trace = graph_objs.Histogram(
                                x=new_listx,
                                marker=dict(
                                    color=theme[name]),
                                showlegend=True
                            )
                        elif (listx == listy) and (diag == 'box'):
                            trace = graph_objs.Box(
                                y=new_listx,
                                name=None,
                                marker=dict(
                                    color=theme[name]),
                                showlegend=True
                            )
                        else:
                            if 'marker' in kwargs:
                                kwargs['marker']['size'] = size
                                kwargs['marker']['color'] = theme[name]
                                trace = graph_objs.Scatter(
                                    x=new_listx,
                                    y=new_listy,
                                    mode='markers',
                                    name=name,
                                    showlegend=True,
                                    **kwargs
                                )
                            else:
                                trace = graph_objs.Scatter(
                                    x=new_listx,
                                    y=new_listy,
                                    mode='markers',
                                    name=name,
                                    marker=dict(
                                        size=size,
                                        color=theme[name]),
                                    showlegend=True,
                                    **kwargs
                                )
                    # Generate trace with INVISIBLE icon
                    else:
                        if (listx == listy) and (diag == 'histogram'):
                            trace = graph_objs.Histogram(
                                x=new_listx,
                                marker=dict(
                                    color=theme[name]),
                                showlegend=False
                                )
                        elif (listx == listy) and (diag == 'box'):
                            trace = graph_objs.Box(
                                y=new_listx,
                                name=None,
                                marker=dict(
                                    color=theme[name]),
                                showlegend=False
                            )
                        else:
                            if 'marker' in kwargs:
                                kwargs['marker']['size'] = size
                                kwargs['marker']['color'] = theme[name]
                                trace = graph_objs.Scatter(
                                    x=new_listx,
                                    y=new_listy,
                                    mode='markers',
                                    name=name,
                                    showlegend=False,
                                    **kwargs
                                )
                            else:
                                trace = graph_objs.Scatter(
                                    x=new_listx,
                                    y=new_listy,
                                    mode='markers',
                                    name=name,
                                    marker=dict(
                                        size=size,
                                        color=theme[name]),
                                    showlegend=False,
                                    **kwargs
                                )
                    # Push the trace into dictionary
                    unique_index_vals[name] = trace
                trace_list.append(unique_index_vals)
                legend_param += 1

        trace_index = 0
        indices = range(1, dim + 1)
        for y_index in indices:
            for x_index in indices:
                for name in sorted(trace_list[trace_index].keys()):
                    fig.append_trace(
                        trace_list[trace_index][name],
                        y_index,
                        x_index)
                trace_index += 1

        # Insert headers into the figure
        for j in range(dim):
            xaxis_key = 'xaxis{}'.format((dim * dim) - dim + 1 + j)
            fig['layout'][xaxis_key].update(title=headers[j])

        for j in range(dim):
            yaxis_key = 'yaxis{}'.format(1 + (dim * j))
            fig['layout'][yaxis_key].update(title=headers[j])

        if diag == 'histogram':
            fig['layout'].update(
                height=height, width=width,
                title=title,
                showlegend=True,
                barmode='stack')
            return fig

        elif diag == 'box':
            fig['layout'].update(
                height=height, width=width,
                title=title,
                showlegend=True)
            return fig

        else:
            fig['layout'].update(
                height=height, width=width,
                title=title,
                showlegend=True)
            return fig

    @staticmethod
    def _scatterplot_theme(dataframe, headers, diag, size, height,
                           width, title, index, index_vals, endpts,
                           colormap, colormap_type, **kwargs):
        """
        Refer to FigureFactory.create_scatterplotmatrix() for docstring

        Returns fig for scatterplotmatrix with both index and colormap picked

        """
        from plotly.graph_objs import graph_objs

        # Check if index is made of string values
        if isinstance(index_vals[0], str):
            unique_index_vals = []
            for name in index_vals:
                if name not in unique_index_vals:
                    unique_index_vals.append(name)
            n_colors_len = len(unique_index_vals)

            # Convert colormap to list of n RGB tuples
            if colormap_type == 'seq':
                foo = FigureFactory._unlabel_rgb(colormap)
                foo = FigureFactory._n_colors(foo[0],
                                              foo[1],
                                              n_colors_len)
                theme = FigureFactory._label_rgb(foo)
            if colormap_type == 'cat':
                # leave list of colors the same way
                theme = colormap

            dim = len(dataframe)
            fig = make_subplots(rows=dim, cols=dim)
            trace_list = []
            legend_param = 0
            # Work over all permutations of list pairs
            for listy in dataframe:
                for listx in dataframe:
                    # create a dictionary for index_vals
                    unique_index_vals = {}
                    for name in index_vals:
                        if name not in unique_index_vals:
                            unique_index_vals[name] = []

                    c_indx = 0  # color index
                    # Fill all the rest of the names into the dictionary
                    for name in sorted(unique_index_vals.keys()):
                        new_listx = []
                        new_listy = []
                        for j in range(len(index_vals)):
                            if index_vals[j] == name:
                                new_listx.append(listx[j])
                                new_listy.append(listy[j])
                        # Generate trace with VISIBLE icon
                        if legend_param == 1:
                            if (listx == listy) and (diag == 'histogram'):
                                trace = graph_objs.Histogram(
                                    x=new_listx,
                                    marker=dict(
                                        color=theme[c_indx]),
                                    showlegend=True
                                )
                            elif (listx == listy) and (diag == 'box'):
                                trace = graph_objs.Box(
                                    y=new_listx,
                                    name=None,
                                    marker=dict(
                                        color=theme[c_indx]),
                                    showlegend=True
                                )
                            else:
                                if 'marker' in kwargs:
                                    kwargs['marker']['size'] = size
                                    kwargs['marker']['color'] = theme[c_indx]
                                    trace = graph_objs.Scatter(
                                        x=new_listx,
                                        y=new_listy,
                                        mode='markers',
                                        name=name,
                                        showlegend=True,
                                        **kwargs
                                    )
                                else:
                                    trace = graph_objs.Scatter(
                                        x=new_listx,
                                        y=new_listy,
                                        mode='markers',
                                        name=name,
                                        marker=dict(
                                            size=size,
                                            color=theme[c_indx]),
                                        showlegend=True,
                                        **kwargs
                                    )
                        # Generate trace with INVISIBLE icon
                        else:
                            if (listx == listy) and (diag == 'histogram'):
                                trace = graph_objs.Histogram(
                                    x=new_listx,
                                    marker=dict(
                                        color=theme[c_indx]),
                                    showlegend=False
                                    )
                            elif (listx == listy) and (diag == 'box'):
                                trace = graph_objs.Box(
                                    y=new_listx,
                                    name=None,
                                    marker=dict(
                                        color=theme[c_indx]),
                                    showlegend=False
                                )
                            else:
                                if 'marker' in kwargs:
                                    kwargs['marker']['size'] = size
                                    kwargs['marker']['color'] = theme[c_indx]
                                    trace = graph_objs.Scatter(
                                        x=new_listx,
                                        y=new_listy,
                                        mode='markers',
                                        name=name,
                                        showlegend=False,
                                        **kwargs
                                    )
                                else:
                                    trace = graph_objs.Scatter(
                                        x=new_listx,
                                        y=new_listy,
                                        mode='markers',
                                        name=name,
                                        marker=dict(
                                            size=size,
                                            color=theme[c_indx]),
                                        showlegend=False,
                                        **kwargs
                                    )
                        # Push the trace into dictionary
                        unique_index_vals[name] = trace
                        if c_indx >= (len(theme) - 1):
                            c_indx = -1
                        c_indx += 1
                    trace_list.append(unique_index_vals)
                    legend_param += 1

            trace_index = 0
            indices = range(1, dim + 1)
            for y_index in indices:
                for x_index in indices:
                    for name in sorted(trace_list[trace_index].keys()):
                        fig.append_trace(
                            trace_list[trace_index][name],
                            y_index,
                            x_index)
                    trace_index += 1

            # Insert headers into the figure
            for j in range(dim):
                xaxis_key = 'xaxis{}'.format((dim * dim) - dim + 1 + j)
                fig['layout'][xaxis_key].update(title=headers[j])

            for j in range(dim):
                yaxis_key = 'yaxis{}'.format(1 + (dim * j))
                fig['layout'][yaxis_key].update(title=headers[j])

            if diag == 'histogram':
                fig['layout'].update(
                    height=height, width=width,
                    title=title,
                    showlegend=True,
                    barmode='stack')
                return fig

            elif diag == 'box':
                fig['layout'].update(
                    height=height, width=width,
                    title=title,
                    showlegend=True)
                return fig

            else:
                fig['layout'].update(
                    height=height, width=width,
                    title=title,
                    showlegend=True)
                return fig

        else:
            if endpts:
                intervals = FigureFactory._endpts_to_intervals(endpts)

                # Convert colormap to list of n RGB tuples
                if colormap_type == 'seq':
                    foo = FigureFactory._unlabel_rgb(colormap)
                    foo = FigureFactory._n_colors(foo[0],
                                                  foo[1],
                                                  len(intervals))
                    theme = FigureFactory._label_rgb(foo)
                if colormap_type == 'cat':
                    # leave list of colors the same way
                    theme = colormap

                dim = len(dataframe)
                fig = make_subplots(rows=dim, cols=dim)
                trace_list = []
                legend_param = 0
                # Work over all permutations of list pairs
                for listy in dataframe:
                    for listx in dataframe:
                        interval_labels = {}
                        for interval in intervals:
                            interval_labels[str(interval)] = []

                        c_indx = 0  # color index
                        # Fill all the rest of the names into the dictionary
                        for interval in intervals:
                            new_listx = []
                            new_listy = []
                            for j in range(len(index_vals)):
                                if interval[0] < index_vals[j] <= interval[1]:
                                    new_listx.append(listx[j])
                                    new_listy.append(listy[j])
                            # Generate trace with VISIBLE icon
                            if legend_param == 1:
                                if (listx == listy) and (diag == 'histogram'):
                                    trace = graph_objs.Histogram(
                                        x=new_listx,
                                        marker=dict(
                                            color=theme[c_indx]),
                                        showlegend=True
                                    )
                                elif (listx == listy) and (diag == 'box'):
                                    trace = graph_objs.Box(
                                        y=new_listx,
                                        name=None,
                                        marker=dict(
                                            color=theme[c_indx]),
                                        showlegend=True
                                    )
                                else:
                                    if 'marker' in kwargs:
                                        kwargs['marker']['size'] = size
                                        (kwargs['marker']
                                            ['color']) = theme[c_indx]
                                        trace = graph_objs.Scatter(
                                            x=new_listx,
                                            y=new_listy,
                                            mode='markers',
                                            name=str(interval),
                                            showlegend=True,
                                            **kwargs
                                        )
                                    else:
                                        trace = graph_objs.Scatter(
                                            x=new_listx,
                                            y=new_listy,
                                            mode='markers',
                                            name=str(interval),
                                            marker=dict(
                                                size=size,
                                                color=theme[c_indx]),
                                            showlegend=True,
                                            **kwargs
                                        )
                            # Generate trace with INVISIBLE icon
                            else:
                                if (listx == listy) and (diag == 'histogram'):
                                    trace = graph_objs.Histogram(
                                        x=new_listx,
                                        marker=dict(
                                            color=theme[c_indx]),
                                        showlegend=False
                                    )
                                elif (listx == listy) and (diag == 'box'):
                                    trace = graph_objs.Box(
                                        y=new_listx,
                                        name=None,
                                        marker=dict(
                                            color=theme[c_indx]),
                                        showlegend=False
                                    )
                                else:
                                    if 'marker' in kwargs:
                                        kwargs['marker']['size'] = size
                                        (kwargs['marker']
                                            ['color']) = theme[c_indx]
                                        trace = graph_objs.Scatter(
                                            x=new_listx,
                                            y=new_listy,
                                            mode='markers',
                                            name=str(interval),
                                            showlegend=False,
                                            **kwargs
                                        )
                                    else:
                                        trace = graph_objs.Scatter(
                                            x=new_listx,
                                            y=new_listy,
                                            mode='markers',
                                            name=str(interval),
                                            marker=dict(
                                                size=size,
                                                color=theme[c_indx]),
                                            showlegend=False,
                                            **kwargs
                                        )
                            # Push the trace into dictionary
                            interval_labels[str(interval)] = trace
                            if c_indx >= (len(theme) - 1):
                                c_indx = -1
                            c_indx += 1
                        trace_list.append(interval_labels)
                        legend_param += 1

                trace_index = 0
                indices = range(1, dim + 1)
                for y_index in indices:
                    for x_index in indices:
                        for interval in intervals:
                            fig.append_trace(
                                trace_list[trace_index][str(interval)],
                                y_index,
                                x_index)
                        trace_index += 1

                # Insert headers into the figure
                for j in range(dim):
                    xaxis_key = 'xaxis{}'.format((dim * dim) - dim + 1 + j)
                    fig['layout'][xaxis_key].update(title=headers[j])
                for j in range(dim):
                    yaxis_key = 'yaxis{}'.format(1 + (dim * j))
                    fig['layout'][yaxis_key].update(title=headers[j])

                if diag == 'histogram':
                    fig['layout'].update(
                        height=height, width=width,
                        title=title,
                        showlegend=True,
                        barmode='stack')
                    return fig

                elif diag == 'box':
                    fig['layout'].update(
                        height=height, width=width,
                        title=title,
                        showlegend=True)
                    return fig

                else:
                    fig['layout'].update(
                        height=height, width=width,
                        title=title,
                        showlegend=True)
                    return fig

            else:
                theme = colormap

                # add a copy of rgb color to theme if it contains one color
                if len(theme) <= 1:
                    theme.append(theme[0])

                color = []
                for incr in range(len(theme)):
                    color.append([1./(len(theme)-1)*incr, theme[incr]])

                dim = len(dataframe)
                fig = make_subplots(rows=dim, cols=dim)
                trace_list = []
                legend_param = 0
                # Run through all permutations of list pairs
                for listy in dataframe:
                    for listx in dataframe:
                        # Generate trace with VISIBLE icon
                        if legend_param == 1:
                            if (listx == listy) and (diag == 'histogram'):
                                trace = graph_objs.Histogram(
                                    x=listx,
                                    marker=dict(
                                        color=theme[0]),
                                    showlegend=False
                                )
                            elif (listx == listy) and (diag == 'box'):
                                trace = graph_objs.Box(
                                    y=listx,
                                    marker=dict(
                                        color=theme[0]),
                                    showlegend=False
                                )
                            else:
                                if 'marker' in kwargs:
                                    kwargs['marker']['size'] = size
                                    kwargs['marker']['color'] = index_vals
                                    kwargs['marker']['colorscale'] = color
                                    kwargs['marker']['showscale'] = True
                                    trace = graph_objs.Scatter(
                                        x=listx,
                                        y=listy,
                                        mode='markers',
                                        showlegend=False,
                                        **kwargs
                                    )
                                else:
                                    trace = graph_objs.Scatter(
                                        x=listx,
                                        y=listy,
                                        mode='markers',
                                        marker=dict(
                                            size=size,
                                            color=index_vals,
                                            colorscale=color,
                                            showscale=True),
                                        showlegend=False,
                                        **kwargs
                                    )
                        # Generate trace with INVISIBLE icon
                        else:
                            if (listx == listy) and (diag == 'histogram'):
                                trace = graph_objs.Histogram(
                                    x=listx,
                                    marker=dict(
                                        color=theme[0]),
                                    showlegend=False
                                )
                            elif (listx == listy) and (diag == 'box'):
                                trace = graph_objs.Box(
                                    y=listx,
                                    marker=dict(
                                        color=theme[0]),
                                    showlegend=False
                                )
                            else:
                                if 'marker' in kwargs:
                                    kwargs['marker']['size'] = size
                                    kwargs['marker']['color'] = index_vals
                                    kwargs['marker']['colorscale'] = color
                                    kwargs['marker']['showscale'] = False
                                    trace = graph_objs.Scatter(
                                        x=listx,
                                        y=listy,
                                        mode='markers',
                                        showlegend=False,
                                        **kwargs
                                    )
                                else:
                                    trace = graph_objs.Scatter(
                                        x=listx,
                                        y=listy,
                                        mode='markers',
                                        marker=dict(
                                            size=size,
                                            color=index_vals,
                                            colorscale=color,
                                            showscale=False),
                                        showlegend=False,
                                        **kwargs
                                    )
                        # Push the trace into list
                        trace_list.append(trace)
                        legend_param += 1

                trace_index = 0
                indices = range(1, dim + 1)
                for y_index in indices:
                    for x_index in indices:
                        fig.append_trace(trace_list[trace_index],
                                         y_index,
                                         x_index)
                        trace_index += 1

                # Insert headers into the figure
                for j in range(dim):
                    xaxis_key = 'xaxis{}'.format((dim * dim) - dim + 1 + j)
                    fig['layout'][xaxis_key].update(title=headers[j])
                for j in range(dim):
                    yaxis_key = 'yaxis{}'.format(1 + (dim * j))
                    fig['layout'][yaxis_key].update(title=headers[j])

                if diag == 'histogram':
                    fig['layout'].update(
                        height=height, width=width,
                        title=title,
                        showlegend=True,
                        barmode='stack')
                    return fig

                elif diag == 'box':
                    fig['layout'].update(
                        height=height, width=width,
                        title=title,
                        showlegend=True)
                    return fig

                else:
                    fig['layout'].update(
                        height=height, width=width,
                        title=title,
                        showlegend=True)
                    return fig

    @staticmethod
    def _validate_index(index_vals):
        """
        Validates if a list contains all numbers or all strings

        :raises: (PlotlyError) If there are any two items in the list whose
            types differ
        """
        from numbers import Number
        if isinstance(index_vals[0], Number):
            if not all(isinstance(item, Number) for item in index_vals):
                raise exceptions.PlotlyError("Error in indexing column. "
                                             "Make sure all entries of each "
                                             "column are all numbers or "
                                             "all strings.")

        elif isinstance(index_vals[0], str):
            if not all(isinstance(item, str) for item in index_vals):
                raise exceptions.PlotlyError("Error in indexing column. "
                                             "Make sure all entries of each "
                                             "column are all numbers or "
                                             "all strings.")

    @staticmethod
    def _validate_dataframe(array):
        """
        Validates all strings or numbers in each dataframe column

        :raises: (PlotlyError) If there are any two items in any list whose
            types differ
        """
        from numbers import Number
        for vector in array:
            if isinstance(vector[0], Number):
                if not all(isinstance(item, Number) for item in vector):
                    raise exceptions.PlotlyError("Error in dataframe. "
                                                 "Make sure all entries of "
                                                 "each column are either "
                                                 "numbers or strings.")
            elif isinstance(vector[0], str):
                if not all(isinstance(item, str) for item in vector):
                    raise exceptions.PlotlyError("Error in dataframe. "
                                                 "Make sure all entries of "
                                                 "each column are either "
                                                 "numbers or strings.")

    @staticmethod
    def _validate_scatterplotmatrix(df, index, diag, colormap_type, **kwargs):
        """
        Validates basic inputs for FigureFactory.create_scatterplotmatrix()

        :raises: (PlotlyError) If pandas is not imported
        :raises: (PlotlyError) If pandas dataframe is not inputted
        :raises: (PlotlyError) If pandas dataframe has <= 1 columns
        :raises: (PlotlyError) If diagonal plot choice (diag) is not one of
            the viable options
        :raises: (PlotlyError) If colormap_type is not a valid choice
        :raises: (PlotlyError) If kwargs contains 'size', 'color' or
            'colorscale'
        """
        if _pandas_imported is False:
            raise ImportError("FigureFactory.scatterplotmatrix requires "
                              "a pandas DataFrame.")

        # Check if pandas dataframe
        if not isinstance(df, pd.core.frame.DataFrame):
            raise exceptions.PlotlyError("Dataframe not inputed. Please "
                                         "use a pandas dataframe to pro"
                                         "duce a scatterplot matrix.")

        # Check if dataframe is 1 column or less
        if len(df.columns) <= 1:
            raise exceptions.PlotlyError("Dataframe has only one column. To "
                                         "use the scatterplot matrix, use at "
                                         "least 2 columns.")

        # Check that diag parameter is a valid selection
        if diag not in DIAG_CHOICES:
            raise exceptions.PlotlyError("Make sure diag is set to "
                                         "one of {}".format(DIAG_CHOICES))

        # Check that colormap_types is a valid selection
        if colormap_type not in VALID_COLORMAP_TYPES:
            raise exceptions.PlotlyError("Must choose a valid colormap type. "
                                         "Either 'cat' or 'seq' for a cate"
                                         "gorical and sequential colormap "
                                         "respectively.")

        # Check for not 'size' or 'color' in 'marker' of **kwargs
        if 'marker' in kwargs:
            FORBIDDEN_PARAMS = ['size', 'color', 'colorscale']
            if any(param in kwargs['marker'] for param in FORBIDDEN_PARAMS):
                raise exceptions.PlotlyError("Your kwargs dictionary cannot "
                                             "include the 'size', 'color' or "
                                             "'colorscale' key words inside "
                                             "the marker dict since 'size' is "
                                             "already an argument of the "
                                             "scatterplot matrix function and "
                                             "both 'color' and 'colorscale "
                                             "are set internally.")

    @staticmethod
    def _endpts_to_intervals(endpts):
        """
        Returns a list of intervals for categorical colormaps

        Accepts a list or tuple of sequentially increasing numbers and returns
        a list representation of the mathematical intervals with these numbers
        as endpoints. For example, [1, 6] returns [[-inf, 1], [1, 6], [6, inf]]

        :raises: (PlotlyError) If input is not a list or tuple
        :raises: (PlotlyError) If the input contains a string
        :raises: (PlotlyError) If any number does not increase after the
            previous one in the sequence
        """
        length = len(endpts)
        # Check if endpts is a list or tuple
        if not (isinstance(endpts, (tuple)) or isinstance(endpts, (list))):
            raise exceptions.PlotlyError("The intervals_endpts argument must "
                                         "be a list or tuple of a sequence "
                                         "of increasing numbers.")
        # Check if endpts contains only numbers
        for item in endpts:
            if isinstance(item, str):
                raise exceptions.PlotlyError("The intervals_endpts argument "
                                             "must be a list or tuple of a "
                                             "sequence of increasing "
                                             "numbers.")
        # Check if numbers in endpts are increasing
        for k in range(length-1):
            if endpts[k] >= endpts[k+1]:
                raise exceptions.PlotlyError("The intervals_endpts argument "
                                             "must be a list or tuple of a "
                                             "sequence of increasing "
                                             "numbers.")
        else:
            intervals = []
            # add -inf to intervals
            intervals.append([float('-inf'), endpts[0]])
            for k in range(length - 1):
                interval = []
                interval.append(endpts[k])
                interval.append(endpts[k + 1])
                intervals.append(interval)
            # add +inf to intervals
            intervals.append([endpts[length - 1], float('inf')])
            return intervals

    @staticmethod
    def _convert_to_RGB_255(colors):
        """
        Return a (list of) tuple(s) where each element is multiplied by 255

        Takes a tuple or a list of tuples where each element of each tuple is
        between 0 and 1. Returns the same tuple(s) where each tuple element is
        multiplied by 255
        """

        if isinstance(colors, tuple):
            return (colors[0]*255.0, colors[1]*255.0, colors[2]*255.0)

        else:
            colors_255 = []
            for color in colors:
                rgb_color = (color[0]*255.0, color[1]*255.0, color[2]*255.0)
                colors_255.append(rgb_color)
            return colors_255

    @staticmethod
    def _n_colors(lowcolor, highcolor, n_colors):
        """
        Splits a low and high color into a list of n_colors colors in it

        Accepts two color tuples and returns a list of n_colors colors
        which form the intermediate colors between lowcolor and highcolor
        from linearly interpolating through RGB space

        """
        diff_0 = float(highcolor[0] - lowcolor[0])
        incr_0 = diff_0/(n_colors - 1)
        diff_1 = float(highcolor[1] - lowcolor[1])
        incr_1 = diff_1/(n_colors - 1)
        diff_2 = float(highcolor[2] - lowcolor[2])
        incr_2 = diff_2/(n_colors - 1)
        color_tuples = []

        for index in range(n_colors):
            new_tuple = (lowcolor[0] + (index * incr_0),
                         lowcolor[1] + (index * incr_1),
                         lowcolor[2] + (index * incr_2))
            color_tuples.append(new_tuple)

        return color_tuples

    @staticmethod
    def _label_rgb(colors):
        """
        Takes tuple(s) (a, b, c) and returns rgb color(s) 'rgb(a, b, c)'

        Takes either a list or a single color tuple of the form (a, b, c) and
        returns the same color(s) with each tuple replaced by a string
        'rgb(a, b, c)'

        """
        if isinstance(colors, tuple):
            return 'rgb{}'.format(colors)
        else:
            colors_label = []
            for color in colors:
                color_label = 'rgb{}'.format(color)
                colors_label.append(color_label)

            return colors_label

    @staticmethod
    def _unlabel_rgb(colors):
        """
        Takes rgb color(s) 'rgb(a, b, c)' and returns tuple(s) (a, b, c)

        This function takes either an 'rgb(a, b, c)' color or a list of
        such colors and returns the color tuples in tuple(s) (a, b, c)

        """
        if isinstance(colors, str):
            str_vals = ''
            for index in range(len(colors)):
                try:
                    float(colors[index])
                    str_vals = str_vals + colors[index]
                except ValueError:
                    if (colors[index] == ',') or (colors[index] == '.'):
                        str_vals = str_vals + colors[index]

            str_vals = str_vals + ','
            numbers = []
            str_num = ''
            for char in str_vals:
                if char != ',':
                    str_num = str_num + char
                else:
                    numbers.append(float(str_num))
                    str_num = ''
            return (numbers[0], numbers[1], numbers[2])

        if isinstance(colors, list):
            unlabelled_colors = []
            for color in colors:
                str_vals = ''
                for index in range(len(color)):
                    try:
                        float(color[index])
                        str_vals = str_vals + color[index]
                    except ValueError:
                        if (color[index] == ',') or (color[index] == '.'):
                            str_vals = str_vals + color[index]

                str_vals = str_vals + ','
                numbers = []
                str_num = ''
                for char in str_vals:
                    if char != ',':
                        str_num = str_num + char
                    else:
                        numbers.append(float(str_num))
                        str_num = ''
                unlabelled_tuple = (numbers[0], numbers[1], numbers[2])
                unlabelled_colors.append(unlabelled_tuple)

            return unlabelled_colors

    @staticmethod
    def create_scatterplotmatrix(df, index=None, endpts=None, diag='scatter',
                                 height=500, width=500, size=6,
                                 title='Scatterplot Matrix', colormap=None,
                                 colormap_type='cat', dataframe=None,
                                 headers=None, index_vals=None, **kwargs):
        """
        Returns data for a scatterplot matrix.

        :param (array) df: array of the data with column headers
        :param (str) index: name of the index column in data array
        :param (list|tuple) endpts: takes an increasing sequece of numbers
            that defines intervals on the real line. They are used to group
            the entries in an index of numbers into their corresponding
            interval and therefore can be treated as categorical data
        :param (str) diag: sets the chart type for the main diagonal plots
        :param (int|float) height: sets the height of the chart
        :param (int|float) width: sets the width of the chart
        :param (float) size: sets the marker size (in px)
        :param (str) title: the title label of the scatterplot matrix
        :param (str|tuple|list|dict) colormap: either a plotly scale name,
            an rgb or hex color, a color tuple, a list of colors or a
            dictionary. An rgb color is of the form 'rgb(x, y, z)' where
            x, y and z belong to the interval [0, 255] and a color tuple is a
            tuple of the form (a, b, c) where a, b and c belong to [0, 1].
            If colormap is a list, it must contain valid color types as its
            members.
            If colormap is a dictionary, all the string entries in
            the index column must be a key in colormap. In this case, the
            colormap_type is forced to 'cat' or categorical
        :param (str) colormap_type: determines how colormap is interpreted.
            Valid choices are 'seq' (sequential) and 'cat' (categorical). If
            'seq' is selected, only the first two colors in colormap will be
            considered (when colormap is a list) and the index values will be
            linearly interpolated between those two colors. This option is
            forced if all index values are numeric.
            If 'cat' is selected, a color from colormap will be assigned to
            each category from index, including the intervals if endpts is
            being used
        :param (dict) **kwargs: a dictionary of scatterplot arguments
            The only forbidden parameters are 'size', 'color' and
            'colorscale' in 'marker'

        Example 1: Vanilla Scatterplot Matrix
        ```
        import plotly.plotly as py
        from plotly.graph_objs import graph_objs
        from plotly.tools import FigureFactory as FF

        import numpy as np
        import pandas as pd

        # Create dataframe
        df = pd.DataFrame(np.random.randn(10, 2),
                        columns=['Column 1', 'Column 2'])

        # Create scatterplot matrix
        fig = FF.create_scatterplotmatrix(df)

        # Plot
        py.iplot(fig, filename='Vanilla Scatterplot Matrix')
        ```

        Example 2: Indexing a Column
        ```
        import plotly.plotly as py
        from plotly.graph_objs import graph_objs
        from plotly.tools import FigureFactory as FF

        import numpy as np
        import pandas as pd

        # Create dataframe with index
        df = pd.DataFrame(np.random.randn(10, 2),
                           columns=['A', 'B'])

        # Add another column of strings to the dataframe
        df['Fruit'] = pd.Series(['apple', 'apple', 'grape', 'apple', 'apple',
                                 'grape', 'pear', 'pear', 'apple', 'pear'])

        # Create scatterplot matrix
        fig = FF.create_scatterplotmatrix(df, index='Fruit', size=10)

        # Plot
        py.iplot(fig, filename = 'Scatterplot Matrix with Index')
        ```

        Example 3: Styling the Diagonal Subplots
        ```
        import plotly.plotly as py
        from plotly.graph_objs import graph_objs
        from plotly.tools import FigureFactory as FF

        import numpy as np
        import pandas as pd

        # Create dataframe with index
        df = pd.DataFrame(np.random.randn(10, 4),
                           columns=['A', 'B', 'C', 'D'])

        # Add another column of strings to the dataframe
        df['Fruit'] = pd.Series(['apple', 'apple', 'grape', 'apple', 'apple',
                                 'grape', 'pear', 'pear', 'apple', 'pear'])

        # Create scatterplot matrix
        fig = FF.create_scatterplotmatrix(df, diag='box', index='Fruit',
                                          height=1000, width=1000)

        # Plot
        py.iplot(fig, filename = 'Scatterplot Matrix - Diagonal Styling')
        ```

        Example 4: Use a Theme to Style the Subplots
        ```
        import plotly.plotly as py
        from plotly.graph_objs import graph_objs
        from plotly.tools import FigureFactory as FF

        import numpy as np
        import pandas as pd

        # Create dataframe with random data
        df = pd.DataFrame(np.random.randn(100, 3),
                           columns=['A', 'B', 'C'])

        # Create scatterplot matrix using a built-in
        # Plotly palette scale and indexing column 'A'
        fig = FF.create_scatterplotmatrix(df, diag='histogram',
                                          index='A', colormap='Blues',
                                          height=800, width=800)

        # Plot
        py.iplot(fig, filename = 'Scatterplot Matrix - Colormap Theme')
        ```

        Example 5: Example 4 with Interval Factoring
        ```
        import plotly.plotly as py
        from plotly.graph_objs import graph_objs
        from plotly.tools import FigureFactory as FF

        import numpy as np
        import pandas as pd

        # Create dataframe with random data
        df = pd.DataFrame(np.random.randn(100, 3),
                           columns=['A', 'B', 'C'])

        # Create scatterplot matrix using a list of 2 rgb tuples
        # and endpoints at -1, 0 and 1
        fig = FF.create_scatterplotmatrix(df, diag='histogram', index='A',
                                          colormap=['rgb(140, 255, 50)',
                                                    'rgb(170, 60, 115)',
                                                   '#6c4774',
                                                    (0.5, 0.1, 0.8)],
                                          endpts=[-1, 0, 1],
                                          height=800, width=800)

        # Plot
        py.iplot(fig, filename = 'Scatterplot Matrix - Intervals')
        ```

        Example 6: Using the colormap as a Dictionary
        ```
        import plotly.plotly as py
        from plotly.graph_objs import graph_objs
        from plotly.tools import FigureFactory as FF

        import numpy as np
        import pandas as pd
        import random

        # Create dataframe with random data
        df = pd.DataFrame(np.random.randn(100, 3),
                           columns=['Column A',
                                    'Column B',
                                    'Column C'])

        # Add new color column to dataframe
        new_column = []
        strange_colors = ['turquoise', 'limegreen', 'goldenrod']

        for j in range(100):
            new_column.append(random.choice(strange_colors))
        df['Colors'] = pd.Series(new_column, index=df.index)

        # Create scatterplot matrix using a dictionary of hex color values
        # which correspond to actual color names in 'Colors' column
        fig = FF.create_scatterplotmatrix(
            df, diag='box', index='Colors',
            colormap= dict(
                turquoise = '#00F5FF',
                limegreen = '#32CD32',
                goldenrod = '#DAA520'
            ),
            colormap_type='cat',
            height=800, width=800
        )

        # Plot
        py.iplot(fig, filename = 'Scatterplot Matrix - colormap dictionary ')
        ```
        """
        # TODO: protected until #282
        if dataframe is None:
            dataframe = []
        if headers is None:
            headers = []
        if index_vals is None:
            index_vals = []
        plotly_scales = {'Greys': ['rgb(0,0,0)', 'rgb(255,255,255)'],
                         'YlGnBu': ['rgb(8,29,88)', 'rgb(255,255,217)'],
                         'Greens': ['rgb(0,68,27)', 'rgb(247,252,245)'],
                         'YlOrRd': ['rgb(128,0,38)', 'rgb(255,255,204)'],
                         'Bluered': ['rgb(0,0,255)', 'rgb(255,0,0)'],
                         'RdBu': ['rgb(5,10,172)', 'rgb(178,10,28)'],
                         'Reds': ['rgb(220,220,220)', 'rgb(178,10,28)'],
                         'Blues': ['rgb(5,10,172)', 'rgb(220,220,220)'],
                         'Picnic': ['rgb(0,0,255)', 'rgb(255,0,0)'],
                         'Rainbow': ['rgb(150,0,90)', 'rgb(255,0,0)'],
                         'Portland': ['rgb(12,51,131)', 'rgb(217,30,30)'],
                         'Jet': ['rgb(0,0,131)', 'rgb(128,0,0)'],
                         'Hot': ['rgb(0,0,0)', 'rgb(255,255,255)'],
                         'Blackbody': ['rgb(0,0,0)', 'rgb(160,200,255)'],
                         'Earth': ['rgb(0,0,130)', 'rgb(255,255,255)'],
                         'Electric': ['rgb(0,0,0)', 'rgb(255,250,220)'],
                         'Viridis': ['rgb(68,1,84)', 'rgb(253,231,37)']}

        FigureFactory._validate_scatterplotmatrix(df, index, diag,
                                                  colormap_type, **kwargs)

        # Validate colormap
        if colormap is None:
            colormap = DEFAULT_PLOTLY_COLORS

        if isinstance(colormap, str):
            if colormap in plotly_scales:
                colormap = plotly_scales[colormap]

            elif 'rgb' in colormap:
                colormap = FigureFactory._unlabel_rgb(colormap)
                for value in colormap:
                    if value > 255.0:
                        raise exceptions.PlotlyError("Whoops! The "
                                                     "elements in your "
                                                     "rgb colormap "
                                                     "tuples cannot "
                                                     "exceed 255.0.")
                colormap = FigureFactory._label_rgb(colormap)

                # put colormap in list
                colors_list = []
                colors_list.append(colormap)
                colormap = colors_list

            elif '#' in colormap:
                colormap = FigureFactory._hex_to_rgb(colormap)
                colormap = FigureFactory._label_rgb(colormap)

                # put colormap in list
                colors_list = []
                colors_list.append(colormap)
                colormap = colors_list

            else:
                scale_keys = list(plotly_scales.keys())
                raise exceptions.PlotlyError("If you input a string "
                                             "for 'colormap', it must "
                                             "either be a Plotly "
                                             "colorscale, an 'rgb' "
                                             "color or a hex color."
                                             "Valid plotly colorscale "
                                             "names are {}".format(scale_keys))
        elif isinstance(colormap, tuple):
            for value in colormap:
                if value > 1.0:
                    raise exceptions.PlotlyError("Whoops! The "
                                                 "elements in "
                                                 "your colormap "
                                                 "tuples cannot "
                                                 "exceed 1.0.")

            colors_list = []
            colors_list.append(colormap)
            colormap = colors_list

            colormap = FigureFactory._convert_to_RGB_255(colormap)
            colormap = FigureFactory._label_rgb(colormap)

        elif isinstance(colormap, list):
            new_colormap = []
            for color in colormap:
                if 'rgb' in color:
                    color = FigureFactory._unlabel_rgb(color)

                    for value in color:
                        if value > 255.0:
                            raise exceptions.PlotlyError("Whoops! The "
                                                         "elements in your "
                                                         "rgb colormap "
                                                         "tuples cannot "
                                                         "exceed 255.0.")

                    color = FigureFactory._label_rgb(color)
                    new_colormap.append(color)
                elif '#' in color:
                    color = FigureFactory._hex_to_rgb(color)
                    color = FigureFactory._label_rgb(color)
                    new_colormap.append(color)
                elif isinstance(color, tuple):
                    for value in color:
                        if value > 1.0:
                            raise exceptions.PlotlyError("Whoops! The "
                                                         "elements in "
                                                         "your colormap "
                                                         "tuples cannot "
                                                         "exceed 1.0.")
                    color = FigureFactory._convert_to_RGB_255(color)
                    color = FigureFactory._label_rgb(color)
                    new_colormap.append(color)
            colormap = new_colormap

        elif isinstance(colormap, dict):
            for name in colormap:
                if 'rgb' in colormap[name]:
                    color = FigureFactory._unlabel_rgb(colormap[name])
                    for value in color:
                        if value > 255.0:
                            raise exceptions.PlotlyError("Whoops! The "
                                                         "elements in your "
                                                         "rgb colormap "
                                                         "tuples cannot "
                                                         "exceed 255.0.")

                elif '#' in colormap[name]:
                    color = FigureFactory._hex_to_rgb(colormap[name])
                    color = FigureFactory._label_rgb(color)
                    colormap[name] = color

                elif isinstance(colormap[name], tuple):
                    for value in colormap[name]:
                        if value > 1.0:
                            raise exceptions.PlotlyError("Whoops! The "
                                                         "elements in "
                                                         "your colormap "
                                                         "tuples cannot "
                                                         "exceed 1.0.")
                    color = FigureFactory._convert_to_RGB_255(colormap[name])
                    color = FigureFactory._label_rgb(color)
                    colormap[name] = color

        else:
            raise exceptions.PlotlyError("You must input a valid colormap. "
                                         "Valid types include a plotly scale, "
                                         "rgb, hex or tuple color, a list of "
                                         "any color types, or a dictionary "
                                         "with index names each assigned "
                                         "to a color.")
        if not index:
            for name in df:
                headers.append(name)
            for name in headers:
                dataframe.append(df[name].values.tolist())
            # Check for same data-type in df columns
            FigureFactory._validate_dataframe(dataframe)
            figure = FigureFactory._scatterplot(dataframe, headers, diag,
                                                size, height, width, title,
                                                **kwargs)
            return figure
        else:
            # Validate index selection
            if index not in df:
                raise exceptions.PlotlyError("Make sure you set the index "
                                             "input variable to one of the "
                                             "column names of your "
                                             "dataframe.")
            index_vals = df[index].values.tolist()
            for name in df:
                if name != index:
                    headers.append(name)
            for name in headers:
                dataframe.append(df[name].values.tolist())

            # check for same data-type in each df column
            FigureFactory._validate_dataframe(dataframe)
            FigureFactory._validate_index(index_vals)

            # check if all colormap keys are in the index
            # if colormap is a dictionary
            if isinstance(colormap, dict):
                for key in colormap:
                    if not all(index in colormap for index in index_vals):
                        raise exceptions.PlotlyError("If colormap is a "
                                                     "dictionary, all the "
                                                     "names in the index "
                                                     "must be keys.")

                figure = FigureFactory._scatterplot_dict(dataframe,
                                                         headers,
                                                         diag,
                                                         size, height,
                                                         width, title,
                                                         index,
                                                         index_vals,
                                                         endpts,
                                                         colormap,
                                                         colormap_type,
                                                         **kwargs)
                return figure

            else:
                figure = FigureFactory._scatterplot_theme(dataframe, headers,
                                                          diag, size,
                                                          height, width,
                                                          title, index,
                                                          index_vals,
                                                          endpts, colormap,
                                                          colormap_type,
                                                          **kwargs)
                return figure

    @staticmethod
    def _validate_equal_length(*args):
        """
        Validates that data lists or ndarrays are the same length.

        :raises: (PlotlyError) If any data lists are not the same length.
        """
        length = len(args[0])
        if any(len(lst) != length for lst in args):
            raise exceptions.PlotlyError("Oops! Your data lists or ndarrays "
                                         "should be the same length.")

    @staticmethod
    def _validate_ohlc(open, high, low, close, direction, **kwargs):
        """
        ohlc and candlestick specific validations

        Specifically, this checks that the high value is the greatest value and
        the low value is the lowest value in each unit.

        See FigureFactory.create_ohlc() or FigureFactory.create_candlestick()
        for params

        :raises: (PlotlyError) If the high value is not the greatest value in
            each unit.
        :raises: (PlotlyError) If the low value is not the lowest value in each
            unit.
        :raises: (PlotlyError) If direction is not 'increasing' or 'decreasing'
        """
        for lst in [open, low, close]:
            for index in range(len(high)):
                if high[index] < lst[index]:
                    raise exceptions.PlotlyError("Oops! Looks like some of "
                                                 "your high values are less "
                                                 "the corresponding open, "
                                                 "low, or close values. "
                                                 "Double check that your data "
                                                 "is entered in O-H-L-C order")

        for lst in [open, high, close]:
            for index in range(len(low)):
                if low[index] > lst[index]:
                    raise exceptions.PlotlyError("Oops! Looks like some of "
                                                 "your low values are greater "
                                                 "than the corresponding high"
                                                 ", open, or close values. "
                                                 "Double check that your data "
                                                 "is entered in O-H-L-C order")

        direction_opts = ('increasing', 'decreasing', 'both')
        if direction not in direction_opts:
            raise exceptions.PlotlyError("direction must be defined as "
                                         "'increasing', 'decreasing', or "
                                         "'both'")

    @staticmethod
    def _validate_distplot(hist_data, curve_type):
        """
        Distplot-specific validations

        :raises: (PlotlyError) If hist_data is not a list of lists
        :raises: (PlotlyError) If curve_type is not valid (i.e. not 'kde' or
            'normal').
        """
        try:
            import pandas as pd
            _pandas_imported = True
        except ImportError:
            _pandas_imported = False

        hist_data_types = (list,)
        if _numpy_imported:
            hist_data_types += (np.ndarray,)
        if _pandas_imported:
            hist_data_types += (pd.core.series.Series,)

        if not isinstance(hist_data[0], hist_data_types):
                raise exceptions.PlotlyError("Oops, this function was written "
                                             "to handle multiple datasets, if "
                                             "you want to plot just one, make "
                                             "sure your hist_data variable is "
                                             "still a list of lists, i.e. x = "
                                             "[1, 2, 3] -> x = [[1, 2, 3]]")

        curve_opts = ('kde', 'normal')
        if curve_type not in curve_opts:
            raise exceptions.PlotlyError("curve_type must be defined as "
                                         "'kde' or 'normal'")

        if _scipy_imported is False:
            raise ImportError("FigureFactory.create_distplot requires scipy")

    @staticmethod
    def _validate_positive_scalars(**kwargs):
        """
        Validates that all values given in key/val pairs are positive.

        Accepts kwargs to improve Exception messages.

        :raises: (PlotlyError) If any value is < 0 or raises.
        """
        for key, val in kwargs.items():
            try:
                if val <= 0:
                    raise ValueError('{} must be > 0, got {}'.format(key, val))
            except TypeError:
                raise exceptions.PlotlyError('{} must be a number, got {}'
                                             .format(key, val))

    @staticmethod
    def _validate_streamline(x, y):
        """
        Streamline-specific validations

        Specifically, this checks that x and y are both evenly spaced,
        and that the package numpy is available.

        See FigureFactory.create_streamline() for params

        :raises: (ImportError) If numpy is not available.
        :raises: (PlotlyError) If x is not evenly spaced.
        :raises: (PlotlyError) If y is not evenly spaced.
        """
        if _numpy_imported is False:
            raise ImportError("FigureFactory.create_streamline requires numpy")
        for index in range(len(x) - 1):
            if ((x[index + 1] - x[index]) - (x[1] - x[0])) > .0001:
                raise exceptions.PlotlyError("x must be a 1 dimensional, "
                                             "evenly spaced array")
        for index in range(len(y) - 1):
            if ((y[index + 1] - y[index]) -
               (y[1] - y[0])) > .0001:
                raise exceptions.PlotlyError("y must be a 1 dimensional, "
                                             "evenly spaced array")

    @staticmethod
    def _validate_annotated_heatmap(z, x, y, annotation_text):
        """
        Annotated-heatmap-specific validations

        Check that if a text matrix is supplied, it has the same
        dimensions as the z matrix.

        See FigureFactory.create_annotated_heatmap() for params

        :raises: (PlotlyError) If z and text matrices do not  have the same
            dimensions.
        """
        if annotation_text is not None and isinstance(annotation_text, list):
            FigureFactory._validate_equal_length(z, annotation_text)
            for lst in range(len(z)):
                if len(z[lst]) != len(annotation_text[lst]):
                    raise exceptions.PlotlyError("z and text should have the "
                                                 "same dimensions")

        if x:
            if len(x) != len(z[0]):
                raise exceptions.PlotlyError("oops, the x list that you "
                                             "provided does not match the "
                                             "width of your z matrix ")

        if y:
            if len(y) != len(z):
                raise exceptions.PlotlyError("oops, the y list that you "
                                             "provided does not match the "
                                             "length of your z matrix ")

    @staticmethod
    def _validate_table(table_text, font_colors):
        """
        Table-specific validations

        Check that font_colors is supplied correctly (1, 3, or len(text)
            colors).

        :raises: (PlotlyError) If font_colors is supplied incorretly.

        See FigureFactory.create_table() for params
        """
        font_colors_len_options = [1, 3, len(table_text)]
        if len(font_colors) not in font_colors_len_options:
            raise exceptions.PlotlyError("Oops, font_colors should be a list "
                                         "of length 1, 3 or len(text)")

    @staticmethod
    def _flatten(array):
        """
        Uses list comprehension to flatten array

        :param (array): An iterable to flatten
        :raises (PlotlyError): If iterable is not nested.
        :rtype (list): The flattened list.
        """
        try:
            return [item for sublist in array for item in sublist]
        except TypeError:
            raise exceptions.PlotlyError("Your data array could not be "
                                         "flattened! Make sure your data is "
                                         "entered as lists or ndarrays!")

    @staticmethod
    def _hex_to_rgb(value):
        """
        Calculates rgb values from a hex color code.

        :param (string) value: Hex color string

        :rtype (tuple) (r_value, g_value, b_value): tuple of rgb values
        """
        value = value.lstrip('#')
        hex_total_length = len(value)
        rgb_section_length = hex_total_length // 3
        return tuple(int(value[i:i + rgb_section_length], 16)
                     for i in range(0, hex_total_length, rgb_section_length))

    @staticmethod
    def create_quiver(x, y, u, v, scale=.1, arrow_scale=.3,
                      angle=math.pi / 9, **kwargs):
        """
        Returns data for a quiver plot.

        :param (list|ndarray) x: x coordinates of the arrow locations
        :param (list|ndarray) y: y coordinates of the arrow locations
        :param (list|ndarray) u: x components of the arrow vectors
        :param (list|ndarray) v: y components of the arrow vectors
        :param (float in [0,1]) scale: scales size of the arrows(ideally to
            avoid overlap). Default = .1
        :param (float in [0,1]) arrow_scale: value multiplied to length of barb
            to get length of arrowhead. Default = .3
        :param (angle in radians) angle: angle of arrowhead. Default = pi/9
        :param kwargs: kwargs passed through plotly.graph_objs.Scatter
            for more information on valid kwargs call
            help(plotly.graph_objs.Scatter)

        :rtype (dict): returns a representation of quiver figure.

        Example 1: Trivial Quiver
        ```
        import plotly.plotly as py
        from plotly.tools import FigureFactory as FF

        import math

        # 1 Arrow from (0,0) to (1,1)
        fig = FF.create_quiver(x=[0], y=[0],
                               u=[1], v=[1],
                               scale=1)

        py.plot(fig, filename='quiver')
        ```

        Example 2: Quiver plot using meshgrid
        ```
        import plotly.plotly as py
        from plotly.tools import FigureFactory as FF

        import numpy as np
        import math

        # Add data
        x,y = np.meshgrid(np.arange(0, 2, .2), np.arange(0, 2, .2))
        u = np.cos(x)*y
        v = np.sin(x)*y

        #Create quiver
        fig = FF.create_quiver(x, y, u, v)

        # Plot
        py.plot(fig, filename='quiver')
        ```

        Example 3: Styling the quiver plot
        ```
        import plotly.plotly as py
        from plotly.tools import FigureFactory as FF
        import numpy as np
        import math

        # Add data
        x, y = np.meshgrid(np.arange(-np.pi, math.pi, .5),
                           np.arange(-math.pi, math.pi, .5))
        u = np.cos(x)*y
        v = np.sin(x)*y

        # Create quiver
        fig = FF.create_quiver(x, y, u, v, scale=.2,
                               arrow_scale=.3,
                               angle=math.pi/6,
                               name='Wind Velocity',
                               line=Line(width=1))

        # Add title to layout
        fig['layout'].update(title='Quiver Plot')

        # Plot
        py.plot(fig, filename='quiver')
        ```
        """
        # TODO: protected until #282
        from plotly.graph_objs import graph_objs
        FigureFactory._validate_equal_length(x, y, u, v)
        FigureFactory._validate_positive_scalars(arrow_scale=arrow_scale,
                                                 scale=scale)

        barb_x, barb_y = _Quiver(x, y, u, v, scale,
                                 arrow_scale, angle).get_barbs()
        arrow_x, arrow_y = _Quiver(x, y, u, v, scale,
                                   arrow_scale, angle).get_quiver_arrows()
        quiver = graph_objs.Scatter(x=barb_x + arrow_x,
                                    y=barb_y + arrow_y,
                                    mode='lines', **kwargs)

        data = [quiver]
        layout = graph_objs.Layout(hovermode='closest')

        return graph_objs.Figure(data=data, layout=layout)

    @staticmethod
    def create_streamline(x, y, u, v,
                          density=1, angle=math.pi / 9,
                          arrow_scale=.09, **kwargs):
        """
        Returns data for a streamline plot.

        :param (list|ndarray) x: 1 dimensional, evenly spaced list or array
        :param (list|ndarray) y: 1 dimensional, evenly spaced list or array
        :param (ndarray) u: 2 dimensional array
        :param (ndarray) v: 2 dimensional array
        :param (float|int) density: controls the density of streamlines in
            plot. This is multiplied by 30 to scale similiarly to other
            available streamline functions such as matplotlib.
            Default = 1
        :param (angle in radians) angle: angle of arrowhead. Default = pi/9
        :param (float in [0,1]) arrow_scale: value to scale length of arrowhead
            Default = .09
        :param kwargs: kwargs passed through plotly.graph_objs.Scatter
            for more information on valid kwargs call
            help(plotly.graph_objs.Scatter)

        :rtype (dict): returns a representation of streamline figure.

        Example 1: Plot simple streamline and increase arrow size
        ```
        import plotly.plotly as py
        from plotly.tools import FigureFactory as FF

        import numpy as np
        import math

        # Add data
        x = np.linspace(-3, 3, 100)
        y = np.linspace(-3, 3, 100)
        Y, X = np.meshgrid(x, y)
        u = -1 - X**2 + Y
        v = 1 + X - Y**2
        u = u.T  # Transpose
        v = v.T  # Transpose

        # Create streamline
        fig = FF.create_streamline(x, y, u, v,
                                   arrow_scale=.1)

        # Plot
        py.plot(fig, filename='streamline')
        ```

        Example 2: from nbviewer.ipython.org/github/barbagroup/AeroPython
        ```
        import plotly.plotly as py
        from plotly.tools import FigureFactory as FF

        import numpy as np
        import math

        # Add data
        N = 50
        x_start, x_end = -2.0, 2.0
        y_start, y_end = -1.0, 1.0
        x = np.linspace(x_start, x_end, N)
        y = np.linspace(y_start, y_end, N)
        X, Y = np.meshgrid(x, y)
        ss = 5.0
        x_s, y_s = -1.0, 0.0

        # Compute the velocity field on the mesh grid
        u_s = ss/(2*np.pi) * (X-x_s)/((X-x_s)**2 + (Y-y_s)**2)
        v_s = ss/(2*np.pi) * (Y-y_s)/((X-x_s)**2 + (Y-y_s)**2)

        # Create streamline
        fig = FF.create_streamline(x, y, u_s, v_s,
                                   density=2, name='streamline')

        # Add source point
        point = Scatter(x=[x_s], y=[y_s], mode='markers',
                        marker=Marker(size=14), name='source point')

        # Plot
        fig['data'].append(point)
        py.plot(fig, filename='streamline')
        ```
        """
        # TODO: protected until #282
        from plotly.graph_objs import graph_objs
        FigureFactory._validate_equal_length(x, y)
        FigureFactory._validate_equal_length(u, v)
        FigureFactory._validate_streamline(x, y)
        FigureFactory._validate_positive_scalars(density=density,
                                                arrow_scale=arrow_scale)

        streamline_x, streamline_y = _Streamline(x, y, u, v,
                                                 density, angle,
                                                 arrow_scale).sum_streamlines()
        arrow_x, arrow_y = _Streamline(x, y, u, v,
                                       density, angle,
                                       arrow_scale).get_streamline_arrows()

        streamline = graph_objs.Scatter(x=streamline_x + arrow_x,
                                        y=streamline_y + arrow_y,
                                        mode='lines', **kwargs)

        data = [streamline]
        layout = graph_objs.Layout(hovermode='closest')

        return graph_objs.Figure(data=data, layout=layout)

    @staticmethod
    def _make_increasing_ohlc(open, high, low, close, dates, **kwargs):
        """
        Makes increasing ohlc sticks

        _make_increasing_ohlc() and _make_decreasing_ohlc separate the
        increasing trace from the decreasing trace so kwargs (such as
        color) can be passed separately to increasing or decreasing traces
        when direction is set to 'increasing' or 'decreasing' in
        FigureFactory.create_candlestick()

        :param (list) open: opening values
        :param (list) high: high values
        :param (list) low: low values
        :param (list) close: closing values
        :param (list) dates: list of datetime objects. Default: None
        :param kwargs: kwargs to be passed to increasing trace via
            plotly.graph_objs.Scatter.

        :rtype (trace) ohlc_incr_data: Scatter trace of all increasing ohlc
            sticks.
        """
        (flat_increase_x,
         flat_increase_y,
         text_increase) = _OHLC(open, high, low, close, dates).get_increase()

        if 'name' in kwargs:
            showlegend = True
        else:
            kwargs.setdefault('name', 'Increasing')
            showlegend = False

        kwargs.setdefault('line', dict(color=_DEFAULT_INCREASING_COLOR,
                                       width=1))
        kwargs.setdefault('text', text_increase)

        ohlc_incr = dict(type='scatter',
                         x=flat_increase_x,
                         y=flat_increase_y,
                         mode='lines',
                         showlegend=showlegend,
                         **kwargs)
        return ohlc_incr

    @staticmethod
    def _make_decreasing_ohlc(open, high, low, close, dates, **kwargs):
        """
        Makes decreasing ohlc sticks

        :param (list) open: opening values
        :param (list) high: high values
        :param (list) low: low values
        :param (list) close: closing values
        :param (list) dates: list of datetime objects. Default: None
        :param kwargs: kwargs to be passed to increasing trace via
            plotly.graph_objs.Scatter.

        :rtype (trace) ohlc_decr_data: Scatter trace of all decreasing ohlc
            sticks.
        """
        (flat_decrease_x,
         flat_decrease_y,
         text_decrease) = _OHLC(open, high, low, close, dates).get_decrease()

        kwargs.setdefault('line', dict(color=_DEFAULT_DECREASING_COLOR,
                                       width=1))
        kwargs.setdefault('text', text_decrease)
        kwargs.setdefault('showlegend', False)
        kwargs.setdefault('name', 'Decreasing')

        ohlc_decr = dict(type='scatter',
                         x=flat_decrease_x,
                         y=flat_decrease_y,
                         mode='lines',
                         **kwargs)
        return ohlc_decr

    @staticmethod
    def create_ohlc(open, high, low, close,
                    dates=None, direction='both',
                    **kwargs):
        """
        BETA function that creates an ohlc chart

        :param (list) open: opening values
        :param (list) high: high values
        :param (list) low: low values
        :param (list) close: closing
        :param (list) dates: list of datetime objects. Default: None
        :param (string) direction: direction can be 'increasing', 'decreasing',
            or 'both'. When the direction is 'increasing', the returned figure
            consists of all units where the close value is greater than the
            corresponding open value, and when the direction is 'decreasing',
            the returned figure consists of all units where the close value is
            less than or equal to the corresponding open value. When the
            direction is 'both', both increasing and decreasing units are
            returned. Default: 'both'
        :param kwargs: kwargs passed through plotly.graph_objs.Scatter.
            These kwargs describe other attributes about the ohlc Scatter trace
            such as the color or the legend name. For more information on valid
            kwargs call help(plotly.graph_objs.Scatter)

        :rtype (dict): returns a representation of an ohlc chart figure.

        Example 1: Simple OHLC chart from a Pandas DataFrame
        ```
        import plotly.plotly as py
        from plotly.tools import FigureFactory as FF
        from datetime import datetime

        import pandas.io.data as web

        df = web.DataReader("aapl", 'yahoo', datetime(2008, 8, 15), datetime(2008, 10, 15))
        fig = FF.create_ohlc(df.Open, df.High, df.Low, df.Close, dates=df.index)

        py.plot(fig, filename='finance/aapl-ohlc')
        ```

        Example 2: Add text and annotations to the OHLC chart
        ```
        import plotly.plotly as py
        from plotly.tools import FigureFactory as FF
        from datetime import datetime

        import pandas.io.data as web

        df = web.DataReader("aapl", 'yahoo', datetime(2008, 8, 15), datetime(2008, 10, 15))
        fig = FF.create_ohlc(df.Open, df.High, df.Low, df.Close, dates=df.index)

        # Update the fig - all options here: https://plot.ly/python/reference/#Layout
        fig['layout'].update({
            'title': 'The Great Recession',
            'yaxis': {'title': 'AAPL Stock'},
            'shapes': [{
                'x0': '2008-09-15', 'x1': '2008-09-15', 'type': 'line',
                'y0': 0, 'y1': 1, 'xref': 'x', 'yref': 'paper',
                'line': {'color': 'rgb(40,40,40)', 'width': 0.5}
            }],
            'annotations': [{
                'text': "the fall of Lehman Brothers",
                'x': '2008-09-15', 'y': 1.02,
                'xref': 'x', 'yref': 'paper',
                'showarrow': False, 'xanchor': 'left'
            }]
        })

        py.plot(fig, filename='finance/aapl-recession-ohlc', validate=False)
        ```

        Example 3: Customize the OHLC colors
        ```
        import plotly.plotly as py
        from plotly.tools import FigureFactory as FF
        from plotly.graph_objs import Line, Marker
        from datetime import datetime

        import pandas.io.data as web

        df = web.DataReader("aapl", 'yahoo', datetime(2008, 1, 1), datetime(2009, 4, 1))

        # Make increasing ohlc sticks and customize their color and name
        fig_increasing = FF.create_ohlc(df.Open, df.High, df.Low, df.Close, dates=df.index,
            direction='increasing', name='AAPL',
            line=Line(color='rgb(150, 200, 250)'))

        # Make decreasing ohlc sticks and customize their color and name
        fig_decreasing = FF.create_ohlc(df.Open, df.High, df.Low, df.Close, dates=df.index,
            direction='decreasing',
            line=Line(color='rgb(128, 128, 128)'))

        # Initialize the figure
        fig = fig_increasing

        # Add decreasing data with .extend()
        fig['data'].extend(fig_decreasing['data'])

        py.iplot(fig, filename='finance/aapl-ohlc-colors', validate=False)
        ```

        Example 4: OHLC chart with datetime objects
        ```
        import plotly.plotly as py
        from plotly.tools import FigureFactory as FF

        from datetime import datetime

        # Add data
        open_data = [33.0, 33.3, 33.5, 33.0, 34.1]
        high_data = [33.1, 33.3, 33.6, 33.2, 34.8]
        low_data = [32.7, 32.7, 32.8, 32.6, 32.8]
        close_data = [33.0, 32.9, 33.3, 33.1, 33.1]
        dates = [datetime(year=2013, month=10, day=10),
                 datetime(year=2013, month=11, day=10),
                 datetime(year=2013, month=12, day=10),
                 datetime(year=2014, month=1, day=10),
                 datetime(year=2014, month=2, day=10)]

        # Create ohlc
        fig = FF.create_ohlc(open_data, high_data,
            low_data, close_data, dates=dates)

        py.iplot(fig, filename='finance/simple-ohlc', validate=False)
        ```
        """
        # TODO: protected until #282
        from plotly.graph_objs import graph_objs
        if dates is not None:
            FigureFactory._validate_equal_length(open, high, low, close, dates)
        else:
            FigureFactory._validate_equal_length(open, high, low, close)
        FigureFactory._validate_ohlc(open, high, low, close, direction,
                                    **kwargs)

        if direction is 'increasing':
            ohlc_incr = FigureFactory._make_increasing_ohlc(open, high,
                                                            low, close,
                                                            dates, **kwargs)
            data = [ohlc_incr]
        elif direction is 'decreasing':
            ohlc_decr = FigureFactory._make_decreasing_ohlc(open, high,
                                                            low, close,
                                                            dates, **kwargs)
            data = [ohlc_decr]
        else:
            ohlc_incr = FigureFactory._make_increasing_ohlc(open, high,
                                                            low, close,
                                                            dates, **kwargs)
            ohlc_decr = FigureFactory._make_decreasing_ohlc(open, high,
                                                            low, close,
                                                            dates, **kwargs)
            data = [ohlc_incr, ohlc_decr]

        layout = graph_objs.Layout(xaxis=dict(zeroline=False),
                                   hovermode='closest')

        return graph_objs.Figure(data=data, layout=layout)

    @staticmethod
    def _make_increasing_candle(open, high, low, close, dates, **kwargs):
        """
        Makes boxplot trace for increasing candlesticks

        _make_increasing_candle() and _make_decreasing_candle separate the
        increasing traces from the decreasing traces so kwargs (such as
        color) can be passed separately to increasing or decreasing traces
        when direction is set to 'increasing' or 'decreasing' in
        FigureFactory.create_candlestick()

        :param (list) open: opening values
        :param (list) high: high values
        :param (list) low: low values
        :param (list) close: closing values
        :param (list) dates: list of datetime objects. Default: None
        :param kwargs: kwargs to be passed to increasing trace via
            plotly.graph_objs.Scatter.

        :rtype (list) candle_incr_data: list of the box trace for
            increasing candlesticks.
        """
        increase_x, increase_y = _Candlestick(
            open, high, low, close, dates, **kwargs).get_candle_increase()

        if 'line' in kwargs:
            kwargs.setdefault('fillcolor', kwargs['line']['color'])
        else:
            kwargs.setdefault('fillcolor', _DEFAULT_INCREASING_COLOR)
        if 'name' in kwargs:
            kwargs.setdefault('showlegend', True)
        else:
            kwargs.setdefault('showlegend', False)
        kwargs.setdefault('name', 'Increasing')
        kwargs.setdefault('line', dict(color=_DEFAULT_INCREASING_COLOR))

        candle_incr_data = dict(type='box',
                                x=increase_x,
                                y=increase_y,
                                whiskerwidth=0,
                                boxpoints=False,
                                **kwargs)

        return [candle_incr_data]

    @staticmethod
    def _make_decreasing_candle(open, high, low, close, dates, **kwargs):
        """
        Makes boxplot trace for decreasing candlesticks

        :param (list) open: opening values
        :param (list) high: high values
        :param (list) low: low values
        :param (list) close: closing values
        :param (list) dates: list of datetime objects. Default: None
        :param kwargs: kwargs to be passed to decreasing trace via
            plotly.graph_objs.Scatter.

        :rtype (list) candle_decr_data: list of the box trace for
            decreasing candlesticks.
        """

        decrease_x, decrease_y = _Candlestick(
            open, high, low, close, dates, **kwargs).get_candle_decrease()

        if 'line' in kwargs:
            kwargs.setdefault('fillcolor', kwargs['line']['color'])
        else:
            kwargs.setdefault('fillcolor', _DEFAULT_DECREASING_COLOR)
        kwargs.setdefault('showlegend', False)
        kwargs.setdefault('line', dict(color=_DEFAULT_DECREASING_COLOR))
        kwargs.setdefault('name', 'Decreasing')

        candle_decr_data = dict(type='box',
                                x=decrease_x,
                                y=decrease_y,
                                whiskerwidth=0,
                                boxpoints=False,
                                **kwargs)

        return [candle_decr_data]

    @staticmethod
    def create_candlestick(open, high, low, close,
                           dates=None, direction='both', **kwargs):
        """
        BETA function that creates a candlestick chart

        :param (list) open: opening values
        :param (list) high: high values
        :param (list) low: low values
        :param (list) close: closing values
        :param (list) dates: list of datetime objects. Default: None
        :param (string) direction: direction can be 'increasing', 'decreasing',
            or 'both'. When the direction is 'increasing', the returned figure
            consists of all candlesticks where the close value is greater than
            the corresponding open value, and when the direction is
            'decreasing', the returned figure consists of all candlesticks
            where the close value is less than or equal to the corresponding
            open value. When the direction is 'both', both increasing and
            decreasing candlesticks are returned. Default: 'both'
        :param kwargs: kwargs passed through plotly.graph_objs.Scatter.
            These kwargs describe other attributes about the ohlc Scatter trace
            such as the color or the legend name. For more information on valid
            kwargs call help(plotly.graph_objs.Scatter)

        :rtype (dict): returns a representation of candlestick chart figure.

        Example 1: Simple candlestick chart from a Pandas DataFrame
        ```
        import plotly.plotly as py
        from plotly.tools import FigureFactory as FF
        from datetime import datetime

        import pandas.io.data as web

        df = web.DataReader("aapl", 'yahoo', datetime(2007, 10, 1), datetime(2009, 4, 1))
        fig = FF.create_candlestick(df.Open, df.High, df.Low, df.Close, dates=df.index)
        py.plot(fig, filename='finance/aapl-candlestick', validate=False)
        ```

        Example 2: Add text and annotations to the candlestick chart
        ```
        fig = FF.create_candlestick(df.Open, df.High, df.Low, df.Close, dates=df.index)
        # Update the fig - all options here: https://plot.ly/python/reference/#Layout
        fig['layout'].update({
            'title': 'The Great Recession',
            'yaxis': {'title': 'AAPL Stock'},
            'shapes': [{
                'x0': '2007-12-01', 'x1': '2007-12-01',
                'y0': 0, 'y1': 1, 'xref': 'x', 'yref': 'paper',
                'line': {'color': 'rgb(30,30,30)', 'width': 1}
            }],
            'annotations': [{
                'x': '2007-12-01', 'y': 0.05, 'xref': 'x', 'yref': 'paper',
                'showarrow': False, 'xanchor': 'left',
                'text': 'Official start of the recession'
            }]
        })
        py.plot(fig, filename='finance/aapl-recession-candlestick', validate=False)
        ```

        Example 3: Customize the candlestick colors
        ```
        import plotly.plotly as py
        from plotly.tools import FigureFactory as FF
        from plotly.graph_objs import Line, Marker
        from datetime import datetime

        import pandas.io.data as web

        df = web.DataReader("aapl", 'yahoo', datetime(2008, 1, 1), datetime(2009, 4, 1))

        # Make increasing candlesticks and customize their color and name
        fig_increasing = FF.create_candlestick(df.Open, df.High, df.Low, df.Close, dates=df.index,
            direction='increasing', name='AAPL',
            marker=Marker(color='rgb(150, 200, 250)'),
            line=Line(color='rgb(150, 200, 250)'))

        # Make decreasing candlesticks and customize their color and name
        fig_decreasing = FF.create_candlestick(df.Open, df.High, df.Low, df.Close, dates=df.index,
            direction='decreasing',
            marker=Marker(color='rgb(128, 128, 128)'),
            line=Line(color='rgb(128, 128, 128)'))

        # Initialize the figure
        fig = fig_increasing

        # Add decreasing data with .extend()
        fig['data'].extend(fig_decreasing['data'])

        py.iplot(fig, filename='finance/aapl-candlestick-custom', validate=False)
        ```

        Example 4: Candlestick chart with datetime objects
        ```
        import plotly.plotly as py
        from plotly.tools import FigureFactory as FF

        from datetime import datetime

        # Add data
        open_data = [33.0, 33.3, 33.5, 33.0, 34.1]
        high_data = [33.1, 33.3, 33.6, 33.2, 34.8]
        low_data = [32.7, 32.7, 32.8, 32.6, 32.8]
        close_data = [33.0, 32.9, 33.3, 33.1, 33.1]
        dates = [datetime(year=2013, month=10, day=10),
                 datetime(year=2013, month=11, day=10),
                 datetime(year=2013, month=12, day=10),
                 datetime(year=2014, month=1, day=10),
                 datetime(year=2014, month=2, day=10)]

        # Create ohlc
        fig = FF.create_candlestick(open_data, high_data,
            low_data, close_data, dates=dates)

        py.iplot(fig, filename='finance/simple-candlestick', validate=False)
        ```
        """
        # TODO: protected until #282
        from plotly.graph_objs import graph_objs
        if dates is not None:
            FigureFactory._validate_equal_length(open, high, low, close, dates)
        else:
            FigureFactory._validate_equal_length(open, high, low, close)
        FigureFactory._validate_ohlc(open, high, low, close, direction,
                                    **kwargs)

        if direction is 'increasing':
            candle_incr_data = FigureFactory._make_increasing_candle(
                open, high, low, close, dates, **kwargs)
            data = candle_incr_data
        elif direction is 'decreasing':
            candle_decr_data = FigureFactory._make_decreasing_candle(
                open, high, low, close, dates, **kwargs)
            data = candle_decr_data
        else:
            candle_incr_data = FigureFactory._make_increasing_candle(
                open, high, low, close, dates, **kwargs)
            candle_decr_data = FigureFactory._make_decreasing_candle(
                open, high, low, close, dates, **kwargs)
            data = candle_incr_data + candle_decr_data

        layout = graph_objs.Layout()
        return graph_objs.Figure(data=data, layout=layout)

    @staticmethod
    def create_distplot(hist_data, group_labels,
                        bin_size=1., curve_type='kde',
                        colors=[], rug_text=[],
                        show_hist=True, show_curve=True,
                        show_rug=True):
        """
        BETA function that creates a distplot similar to seaborn.distplot

        The distplot can be composed of all or any combination of the following
        3 components: (1) histogram, (2) curve: (a) kernel density estimation
        or (b) normal curve, and (3) rug plot. Additionally, multiple distplots
        (from multiple datasets) can be created in the same plot.

        :param (list[list]) hist_data: Use list of lists to plot multiple data
            sets on the same plot.
        :param (list[str]) group_labels: Names for each data set.
        :param (list[float]|float) bin_size: Size of histogram bins.
            Default = 1.
        :param (str) curve_type: 'kde' or 'normal'. Default = 'kde'
        :param (bool) show_hist: Add histogram to distplot? Default = True
        :param (bool) show_curve: Add curve to distplot? Default = True
        :param (bool) show_rug: Add rug to distplot? Default = True
        :param (list[str]) colors: Colors for traces.
        :param (list[list]) rug_text: Hovertext values for rug_plot,
        :return (dict): Representation of a distplot figure.

        Example 1: Simple distplot of 1 data set
        ```
        import plotly.plotly as py
        from plotly.tools import FigureFactory as FF

        hist_data = [[1.1, 1.1, 2.5, 3.0, 3.5,
                      3.5, 4.1, 4.4, 4.5, 4.5,
                      5.0, 5.0, 5.2, 5.5, 5.5,
                      5.5, 5.5, 5.5, 6.1, 7.0]]

        group_labels = ['distplot example']

        fig = FF.create_distplot(hist_data, group_labels)

        url = py.plot(fig, filename='Simple distplot', validate=False)
        ```

        Example 2: Two data sets and added rug text
        ```
        import plotly.plotly as py
        from plotly.tools import FigureFactory as FF

        # Add histogram data
        hist1_x = [0.8, 1.2, 0.2, 0.6, 1.6,
                   -0.9, -0.07, 1.95, 0.9, -0.2,
                   -0.5, 0.3, 0.4, -0.37, 0.6]
        hist2_x = [0.8, 1.5, 1.5, 0.6, 0.59,
                   1.0, 0.8, 1.7, 0.5, 0.8,
                   -0.3, 1.2, 0.56, 0.3, 2.2]

        # Group data together
        hist_data = [hist1_x, hist2_x]

        group_labels = ['2012', '2013']

        # Add text
        rug_text_1 = ['a1', 'b1', 'c1', 'd1', 'e1',
              'f1', 'g1', 'h1', 'i1', 'j1',
              'k1', 'l1', 'm1', 'n1', 'o1']

        rug_text_2 = ['a2', 'b2', 'c2', 'd2', 'e2',
              'f2', 'g2', 'h2', 'i2', 'j2',
              'k2', 'l2', 'm2', 'n2', 'o2']

        # Group text together
        rug_text_all = [rug_text_1, rug_text_2]

        # Create distplot
        fig = FF.create_distplot(
            hist_data, group_labels, rug_text=rug_text_all, bin_size=.2)

        # Add title
        fig['layout'].update(title='Dist Plot')

        # Plot!
        url = py.plot(fig, filename='Distplot with rug text', validate=False)
        ```

        Example 3: Plot with normal curve and hide rug plot
        ```
        import plotly.plotly as py
        from plotly.tools import FigureFactory as FF
        import numpy as np

        x1 = np.random.randn(190)
        x2 = np.random.randn(200)+1
        x3 = np.random.randn(200)-1
        x4 = np.random.randn(210)+2

        hist_data = [x1, x2, x3, x4]
        group_labels = ['2012', '2013', '2014', '2015']

        fig = FF.create_distplot(
            hist_data, group_labels, curve_type='normal',
            show_rug=False, bin_size=.4)

        url = py.plot(fig, filename='hist and normal curve', validate=False)

        Example 4: Distplot with Pandas
        ```
        import plotly.plotly as py
        from plotly.tools import FigureFactory as FF
        import numpy as np
        import pandas as pd

        df = pd.DataFrame({'2012': np.random.randn(200),
                           '2013': np.random.randn(200)+1})
        py.iplot(FF.create_distplot([df[c] for c in df.columns], df.columns),
                                    filename='examples/distplot with pandas',
                                    validate=False)
        ```
        """
        # TODO: protected until #282
        from plotly.graph_objs import graph_objs
        FigureFactory._validate_distplot(hist_data, curve_type)
        FigureFactory._validate_equal_length(hist_data, group_labels)

        if isinstance(bin_size, (float, int)):
            bin_size = [bin_size]*len(hist_data)

        hist = _Distplot(
            hist_data, group_labels, bin_size,
            curve_type, colors, rug_text,
            show_hist, show_curve).make_hist()

        if curve_type == 'normal':
            curve = _Distplot(
                hist_data, group_labels, bin_size,
                curve_type, colors, rug_text,
                show_hist, show_curve).make_normal()
        else:
            curve = _Distplot(
                hist_data, group_labels, bin_size,
                curve_type, colors, rug_text,
                show_hist, show_curve).make_kde()

        rug = _Distplot(
            hist_data, group_labels, bin_size,
            curve_type, colors, rug_text,
            show_hist, show_curve).make_rug()

        data = []
        if show_hist:
            data.append(hist)
        if show_curve:
            data.append(curve)
        if show_rug:
            data.append(rug)
            layout = graph_objs.Layout(
                barmode='overlay',
                hovermode='closest',
                legend=dict(traceorder='reversed'),
                xaxis1=dict(domain=[0.0, 1.0],
                            anchor='y2',
                            zeroline=False),
                yaxis1=dict(domain=[0.35, 1],
                            anchor='free',
                            position=0.0),
                yaxis2=dict(domain=[0, 0.25],
                            anchor='x1',
                            dtick=1,
                            showticklabels=False))
        else:
            layout = graph_objs.Layout(
                barmode='overlay',
                hovermode='closest',
                legend=dict(traceorder='reversed'),
                xaxis1=dict(domain=[0.0, 1.0],
                            anchor='y2',
                            zeroline=False),
                yaxis1=dict(domain=[0., 1],
                            anchor='free',
                            position=0.0))

        data = sum(data, [])
        return graph_objs.Figure(data=data, layout=layout)


    @staticmethod
    def create_dendrogram(X, orientation="bottom", labels=None,
                          colorscale=None):
        """
        BETA function that returns a dendrogram Plotly figure object.

        :param (ndarray) X: Matrix of observations as array of arrays
        :param (str) orientation: 'top', 'right', 'bottom', or 'left'
        :param (list) labels: List of axis category labels(observation labels)
        :param (list) colorscale: Optional colorscale for dendrogram tree
            clusters

        Example 1: Simple bottom oriented dendrogram
        ```
        import plotly.plotly as py
        from plotly.tools import FigureFactory as FF

        import numpy as np

        X = np.random.rand(10,10)
        dendro = FF.create_dendrogram(X)
        plot_url = py.plot(dendro, filename='simple-dendrogram')

        ```

        Example 2: Dendrogram to put on the left of the heatmap
        ```
        import plotly.plotly as py
        from plotly.tools import FigureFactory as FF

        import numpy as np

        X = np.random.rand(5,5)
        names = ['Jack', 'Oxana', 'John', 'Chelsea', 'Mark']
        dendro = FF.create_dendrogram(X, orientation='right', labels=names)
        dendro['layout'].update({'width':700, 'height':500})

        py.iplot(dendro, filename='vertical-dendrogram')
        ```

        Example 3: Dendrogram with Pandas
        ```
        import plotly.plotly as py
        from plotly.tools import FigureFactory as FF

        import numpy as np
        import pandas as pd

        Index= ['A','B','C','D','E','F','G','H','I','J']
        df = pd.DataFrame(abs(np.random.randn(10, 10)), index=Index)
        fig = FF.create_dendrogram(df, labels=Index)
        url = py.plot(fig, filename='pandas-dendrogram')
        ```
        """
        dependencies = (_scipy_imported and _scipy__spatial_imported and
                        _scipy__cluster__hierarchy_imported)

        if dependencies is False:
            raise ImportError("FigureFactory.create_dendrogram requires scipy, \
                                scipy.spatial and scipy.hierarchy")

        s = X.shape
        if len(s) != 2:
            exceptions.PlotlyError("X should be 2-dimensional array.")

        dendrogram = _Dendrogram(X, orientation, labels, colorscale)

        return {'layout': dendrogram.layout,
                'data': dendrogram.data}

    @staticmethod
    def create_annotated_heatmap(z, x=None, y=None, annotation_text=None,
                                 colorscale='RdBu', font_colors=None,
                                 showscale=False, reversescale=False,
                                 **kwargs):
        """
        BETA function that creates annotated heatmaps

        This function adds annotations to each cell of the heatmap.

        :param (list[list]|ndarray) z: z matrix to create heatmap.
        :param (list) x: x axis labels.
        :param (list) y: y axis labels.
        :param (list[list]|ndarray) annotation_text: Text strings for
            annotations. Should have the same dimensions as the z matrix. If no
            text is added, the values of the z matrix are annotated. Default =
            z matrix values.
        :param (list|str) colorscale: heatmap colorscale.
        :param (list) font_colors: List of two color strings: [min_text_color,
            max_text_color] where min_text_color is applied to annotations for
            heatmap values < (max_value - min_value)/2. If font_colors is not
            defined, the colors are defined logically as black or white
            depending on the heatmap's colorscale.
        :param (bool) showscale: Display colorscale. Default = False
        :param kwargs: kwargs passed through plotly.graph_objs.Heatmap.
            These kwargs describe other attributes about the annotated Heatmap
            trace such as the colorscale. For more information on valid kwargs
            call help(plotly.graph_objs.Heatmap)

        Example 1: Simple annotated heatmap with default configuration
        ```
        import plotly.plotly as py
        from plotly.tools import FigureFactory as FF

        z = [[0.300000, 0.00000, 0.65, 0.300000],
             [1, 0.100005, 0.45, 0.4300],
             [0.300000, 0.00000, 0.65, 0.300000],
             [1, 0.100005, 0.45, 0.00000]]

        figure = FF.create_annotated_heatmap(z)
        py.iplot(figure)
        ```
        """
        # TODO: protected until #282
        from plotly.graph_objs import graph_objs

        # Avoiding mutables in the call signature
        font_colors = font_colors if font_colors is not None else []
        FigureFactory._validate_annotated_heatmap(z, x, y, annotation_text)
        annotations = _AnnotatedHeatmap(z, x, y, annotation_text,
                                        colorscale, font_colors, reversescale,
                                        **kwargs).make_annotations()

        if x or y:
            trace = dict(type='heatmap', z=z, x=x, y=y, colorscale=colorscale,
                         showscale=showscale, **kwargs)
            layout = dict(annotations=annotations,
                          xaxis=dict(ticks='', dtick=1, side='top',
                                     gridcolor='rgb(0, 0, 0)'),
                          yaxis=dict(ticks='', dtick=1, ticksuffix='  '))
        else:
            trace = dict(type='heatmap', z=z, colorscale=colorscale,
                         showscale=showscale, **kwargs)
            layout = dict(annotations=annotations,
                          xaxis=dict(ticks='', side='top',
                                     gridcolor='rgb(0, 0, 0)',
                                     showticklabels=False),
                          yaxis=dict(ticks='', ticksuffix='  ',
                                     showticklabels=False))

        data = [trace]

        return graph_objs.Figure(data=data, layout=layout)

    @staticmethod
    def create_table(table_text, colorscale=None, font_colors=None,
                     index=False, index_title='', annotation_offset=.45,
                     height_constant=30, hoverinfo='none', **kwargs):
        """
        BETA function that creates data tables

        :param (pandas.Dataframe | list[list]) text: data for table.
        :param (str|list[list]) colorscale: Colorscale for table where the
            color at value 0 is the header color, .5 is the first table color
            and 1 is the second table color. (Set .5 and 1 to avoid the striped
            table effect). Default=[[0, '#66b2ff'], [.5, '#d9d9d9'],
            [1, '#ffffff']]
        :param (list) font_colors: Color for fonts in table. Can be a single
            color, three colors, or a color for each row in the table.
            Default=['#000000'] (black text for the entire table)
        :param (int) height_constant: Constant multiplied by # of rows to
            create table height. Default=30.
        :param (bool) index: Create (header-colored) index column index from
            Pandas dataframe or list[0] for each list in text. Default=False.
        :param (string) index_title: Title for index column. Default=''.
        :param kwargs: kwargs passed through plotly.graph_objs.Heatmap.
            These kwargs describe other attributes about the annotated Heatmap
            trace such as the colorscale. For more information on valid kwargs
            call help(plotly.graph_objs.Heatmap)

        Example 1: Simple Plotly Table
        ```
        import plotly.plotly as py
        from plotly.tools import FigureFactory as FF

        text = [['Country', 'Year', 'Population'],
                ['US', 2000, 282200000],
                ['Canada', 2000, 27790000],
                ['US', 2010, 309000000],
                ['Canada', 2010, 34000000]]

        table = FF.create_table(text)
        py.iplot(table)
        ```

        Example 2: Table with Custom Coloring
        ```
        import plotly.plotly as py
        from plotly.tools import FigureFactory as FF

        text = [['Country', 'Year', 'Population'],
                ['US', 2000, 282200000],
                ['Canada', 2000, 27790000],
                ['US', 2010, 309000000],
                ['Canada', 2010, 34000000]]

        table = FF.create_table(text,
                              colorscale=[[0, '#000000'],
                                          [.5, '#80beff'],
                                          [1, '#cce5ff']],
                              font_colors=['#ffffff', '#000000',
                                         '#000000'])
        py.iplot(table)
        ```
        Example 3: Simple Plotly Table with Pandas
        ```
        import plotly.plotly as py
        from plotly.tools import FigureFactory as FF

        import pandas as pd

        df = pd.read_csv('http://www.stat.ubc.ca/~jenny/notOcto/STAT545A/examples/gapminder/data/gapminderDataFiveYear.txt', sep='\t')
        df_p = df[0:25]

        table_simple = FF.create_table(df_p)
        py.iplot(table_simple)
        ```
        """
        # TODO: protected until #282
        from plotly.graph_objs import graph_objs

        # Avoiding mutables in the call signature
        colorscale = \
            colorscale if colorscale is not None else [[0, '#00083e'],
                                                       [.5, '#ededee'],
                                                       [1, '#ffffff']]
        font_colors = font_colors if font_colors is not None else ['#ffffff',
                                                                   '#000000',
                                                                   '#000000']

        FigureFactory._validate_table(table_text, font_colors)
        table_matrix = _Table(table_text, colorscale, font_colors, index,
                              index_title, annotation_offset,
                              **kwargs).get_table_matrix()
        annotations = _Table(table_text, colorscale, font_colors, index,
                             index_title, annotation_offset,
                             **kwargs).make_table_annotations()

        trace = dict(type='heatmap', z=table_matrix, opacity=.75,
                     colorscale=colorscale, showscale=False,
                     hoverinfo=hoverinfo, **kwargs)

        data = [trace]
        layout = dict(annotations=annotations,
                      height=len(table_matrix)*height_constant + 50,
                      margin=dict(t=0, b=0, r=0, l=0),
                      yaxis=dict(autorange='reversed', zeroline=False,
                                 gridwidth=2, ticks='', dtick=1, tick0=.5,
                                 showticklabels=False),
                      xaxis=dict(zeroline=False, gridwidth=2, ticks='',
                                 dtick=1, tick0=-0.5, showticklabels=False))
        return graph_objs.Figure(data=data, layout=layout)


class _Quiver(FigureFactory):
    """
    Refer to FigureFactory.create_quiver() for docstring
    """
    def __init__(self, x, y, u, v,
                 scale, arrow_scale, angle, **kwargs):
        try:
            x = FigureFactory._flatten(x)
        except exceptions.PlotlyError:
            pass

        try:
            y = FigureFactory._flatten(y)
        except exceptions.PlotlyError:
            pass

        try:
            u = FigureFactory._flatten(u)
        except exceptions.PlotlyError:
            pass

        try:
            v = FigureFactory._flatten(v)
        except exceptions.PlotlyError:
            pass

        self.x = x
        self.y = y
        self.u = u
        self.v = v
        self.scale = scale
        self.arrow_scale = arrow_scale
        self.angle = angle
        self.end_x = []
        self.end_y = []
        self.scale_uv()
        barb_x, barb_y = self.get_barbs()
        arrow_x, arrow_y = self.get_quiver_arrows()

    def scale_uv(self):
        """
        Scales u and v to avoid overlap of the arrows.

        u and v are added to x and y to get the
        endpoints of the arrows so a smaller scale value will
        result in less overlap of arrows.
        """
        self.u = [i * self.scale for i in self.u]
        self.v = [i * self.scale for i in self.v]

    def get_barbs(self):
        """
        Creates x and y startpoint and endpoint pairs

        After finding the endpoint of each barb this zips startpoint and
        endpoint pairs to create 2 lists: x_values for barbs and y values
        for barbs

        :rtype: (list, list) barb_x, barb_y: list of startpoint and endpoint
            x_value pairs separated by a None to create the barb of the arrow,
            and list of startpoint and endpoint y_value pairs separated by a
            None to create the barb of the arrow.
        """
        self.end_x = [i + j for i, j in zip(self.x, self.u)]
        self.end_y = [i + j for i, j in zip(self.y, self.v)]
        empty = [None] * len(self.x)
        barb_x = FigureFactory._flatten(zip(self.x, self.end_x, empty))
        barb_y = FigureFactory._flatten(zip(self.y, self.end_y, empty))
        return barb_x, barb_y

    def get_quiver_arrows(self):
        """
        Creates lists of x and y values to plot the arrows

        Gets length of each barb then calculates the length of each side of
        the arrow. Gets angle of barb and applies angle to each side of the
        arrowhead. Next uses arrow_scale to scale the length of arrowhead and
        creates x and y values for arrowhead point1 and point2. Finally x and y
        values for point1, endpoint and point2s for each arrowhead are
        separated by a None and zipped to create lists of x and y values for
        the arrows.

        :rtype: (list, list) arrow_x, arrow_y: list of point1, endpoint, point2
            x_values separated by a None to create the arrowhead and list of
            point1, endpoint, point2 y_values separated by a None to create
            the barb of the arrow.
        """
        dif_x = [i - j for i, j in zip(self.end_x, self.x)]
        dif_y = [i - j for i, j in zip(self.end_y, self.y)]

        # Get barb lengths(default arrow length = 30% barb length)
        barb_len = [None] * len(self.x)
        for index in range(len(barb_len)):
            barb_len[index] = math.hypot(dif_x[index], dif_y[index])

        # Make arrow lengths
        arrow_len = [None] * len(self.x)
        arrow_len = [i * self.arrow_scale for i in barb_len]

        # Get barb angles
        barb_ang = [None] * len(self.x)
        for index in range(len(barb_ang)):
            barb_ang[index] = math.atan2(dif_y[index], dif_x[index])

        # Set angles to create arrow
        ang1 = [i + self.angle for i in barb_ang]
        ang2 = [i - self.angle for i in barb_ang]

        cos_ang1 = [None] * len(ang1)
        for index in range(len(ang1)):
            cos_ang1[index] = math.cos(ang1[index])
        seg1_x = [i * j for i, j in zip(arrow_len, cos_ang1)]

        sin_ang1 = [None] * len(ang1)
        for index in range(len(ang1)):
            sin_ang1[index] = math.sin(ang1[index])
        seg1_y = [i * j for i, j in zip(arrow_len, sin_ang1)]

        cos_ang2 = [None] * len(ang2)
        for index in range(len(ang2)):
            cos_ang2[index] = math.cos(ang2[index])
        seg2_x = [i * j for i, j in zip(arrow_len, cos_ang2)]

        sin_ang2 = [None] * len(ang2)
        for index in range(len(ang2)):
            sin_ang2[index] = math.sin(ang2[index])
        seg2_y = [i * j for i, j in zip(arrow_len, sin_ang2)]

        # Set coordinates to create arrow
        for index in range(len(self.end_x)):
            point1_x = [i - j for i, j in zip(self.end_x, seg1_x)]
            point1_y = [i - j for i, j in zip(self.end_y, seg1_y)]
            point2_x = [i - j for i, j in zip(self.end_x, seg2_x)]
            point2_y = [i - j for i, j in zip(self.end_y, seg2_y)]

        # Combine lists to create arrow
        empty = [None] * len(self.end_x)
        arrow_x = FigureFactory._flatten(zip(point1_x, self.end_x,
                                             point2_x, empty))
        arrow_y = FigureFactory._flatten(zip(point1_y, self.end_y,
                                             point2_y, empty))
        return arrow_x, arrow_y


class _Streamline(FigureFactory):
    """
    Refer to FigureFactory.create_streamline() for docstring
    """
    def __init__(self, x, y, u, v,
                 density, angle,
                 arrow_scale, **kwargs):
        self.x = np.array(x)
        self.y = np.array(y)
        self.u = np.array(u)
        self.v = np.array(v)
        self.angle = angle
        self.arrow_scale = arrow_scale
        self.density = int(30 * density)  # Scale similarly to other functions
        self.delta_x = self.x[1] - self.x[0]
        self.delta_y = self.y[1] - self.y[0]
        self.val_x = self.x
        self.val_y = self.y

        # Set up spacing
        self.blank = np.zeros((self.density, self.density))
        self.spacing_x = len(self.x) / float(self.density - 1)
        self.spacing_y = len(self.y) / float(self.density - 1)
        self.trajectories = []

        # Rescale speed onto axes-coordinates
        self.u = self.u / (self.x[-1] - self.x[0])
        self.v = self.v / (self.y[-1] - self.y[0])
        self.speed = np.sqrt(self.u ** 2 + self.v ** 2)

        # Rescale u and v for integrations.
        self.u *= len(self.x)
        self.v *= len(self.y)
        self.st_x = []
        self.st_y = []
        self.get_streamlines()
        streamline_x, streamline_y = self.sum_streamlines()
        arrows_x, arrows_y = self.get_streamline_arrows()

    def blank_pos(self, xi, yi):
        """
        Set up positions for trajectories to be used with rk4 function.
        """
        return (int((xi / self.spacing_x) + 0.5),
                int((yi / self.spacing_y) + 0.5))

    def value_at(self, a, xi, yi):
        """
        Set up for RK4 function, based on Bokeh's streamline code
        """
        if isinstance(xi, np.ndarray):
            self.x = xi.astype(np.int)
            self.y = yi.astype(np.int)
        else:
            self.val_x = np.int(xi)
            self.val_y = np.int(yi)
        a00 = a[self.val_y, self.val_x]
        a01 = a[self.val_y, self.val_x + 1]
        a10 = a[self.val_y + 1, self.val_x]
        a11 = a[self.val_y + 1, self.val_x + 1]
        xt = xi - self.val_x
        yt = yi - self.val_y
        a0 = a00 * (1 - xt) + a01 * xt
        a1 = a10 * (1 - xt) + a11 * xt
        return a0 * (1 - yt) + a1 * yt

    def rk4_integrate(self, x0, y0):
        """
        RK4 forward and back trajectories from the initial conditions.

        Adapted from Bokeh's streamline -uses Runge-Kutta method to fill
        x and y trajectories then checks length of traj (s in units of axes)
        """
        def f(xi, yi):
            dt_ds = 1. / self.value_at(self.speed, xi, yi)
            ui = self.value_at(self.u, xi, yi)
            vi = self.value_at(self.v, xi, yi)
            return ui * dt_ds, vi * dt_ds

        def g(xi, yi):
            dt_ds = 1. / self.value_at(self.speed, xi, yi)
            ui = self.value_at(self.u, xi, yi)
            vi = self.value_at(self.v, xi, yi)
            return -ui * dt_ds, -vi * dt_ds

        check = lambda xi, yi: (0 <= xi < len(self.x) - 1 and
                                0 <= yi < len(self.y) - 1)
        xb_changes = []
        yb_changes = []

        def rk4(x0, y0, f):
            ds = 0.01
            stotal = 0
            xi = x0
            yi = y0
            xb, yb = self.blank_pos(xi, yi)
            xf_traj = []
            yf_traj = []
            while check(xi, yi):
                xf_traj.append(xi)
                yf_traj.append(yi)
                try:
                    k1x, k1y = f(xi, yi)
                    k2x, k2y = f(xi + .5 * ds * k1x, yi + .5 * ds * k1y)
                    k3x, k3y = f(xi + .5 * ds * k2x, yi + .5 * ds * k2y)
                    k4x, k4y = f(xi + ds * k3x, yi + ds * k3y)
                except IndexError:
                    break
                xi += ds * (k1x + 2 * k2x + 2 * k3x + k4x) / 6.
                yi += ds * (k1y + 2 * k2y + 2 * k3y + k4y) / 6.
                if not check(xi, yi):
                    break
                stotal += ds
                new_xb, new_yb = self.blank_pos(xi, yi)
                if new_xb != xb or new_yb != yb:
                    if self.blank[new_yb, new_xb] == 0:
                        self.blank[new_yb, new_xb] = 1
                        xb_changes.append(new_xb)
                        yb_changes.append(new_yb)
                        xb = new_xb
                        yb = new_yb
                    else:
                        break
                if stotal > 2:
                    break
            return stotal, xf_traj, yf_traj

        sf, xf_traj, yf_traj = rk4(x0, y0, f)
        sb, xb_traj, yb_traj = rk4(x0, y0, g)
        stotal = sf + sb
        x_traj = xb_traj[::-1] + xf_traj[1:]
        y_traj = yb_traj[::-1] + yf_traj[1:]

        if len(x_traj) < 1:
            return None
        if stotal > .2:
            initxb, inityb = self.blank_pos(x0, y0)
            self.blank[inityb, initxb] = 1
            return x_traj, y_traj
        else:
            for xb, yb in zip(xb_changes, yb_changes):
                self.blank[yb, xb] = 0
            return None

    def traj(self, xb, yb):
        """
        Integrate trajectories

        :param (int) xb: results of passing xi through self.blank_pos
        :param (int) xy: results of passing yi through self.blank_pos

        Calculate each trajectory based on rk4 integrate method.
        """

        if xb < 0 or xb >= self.density or yb < 0 or yb >= self.density:
            return
        if self.blank[yb, xb] == 0:
            t = self.rk4_integrate(xb * self.spacing_x, yb * self.spacing_y)
            if t is not None:
                self.trajectories.append(t)

    def get_streamlines(self):
        """
        Get streamlines by building trajectory set.
        """
        for indent in range(self.density // 2):
            for xi in range(self.density - 2 * indent):
                self.traj(xi + indent, indent)
                self.traj(xi + indent, self.density - 1 - indent)
                self.traj(indent, xi + indent)
                self.traj(self.density - 1 - indent, xi + indent)

        self.st_x = [np.array(t[0]) * self.delta_x + self.x[0] for t in
                     self.trajectories]
        self.st_y = [np.array(t[1]) * self.delta_y + self.y[0] for t in
                     self.trajectories]

        for index in range(len(self.st_x)):
            self.st_x[index] = self.st_x[index].tolist()
            self.st_x[index].append(np.nan)

        for index in range(len(self.st_y)):
            self.st_y[index] = self.st_y[index].tolist()
            self.st_y[index].append(np.nan)

    def get_streamline_arrows(self):
        """
        Makes an arrow for each streamline.

        Gets angle of streamline at 1/3 mark and creates arrow coordinates
        based off of user defined angle and arrow_scale.

        :param (array) st_x: x-values for all streamlines
        :param (array) st_y: y-values for all streamlines
        :param (angle in radians) angle: angle of arrowhead. Default = pi/9
        :param (float in [0,1]) arrow_scale: value to scale length of arrowhead
            Default = .09
        :rtype (list, list) arrows_x: x-values to create arrowhead and
            arrows_y: y-values to create arrowhead
        """
        arrow_end_x = np.empty((len(self.st_x)))
        arrow_end_y = np.empty((len(self.st_y)))
        arrow_start_x = np.empty((len(self.st_x)))
        arrow_start_y = np.empty((len(self.st_y)))
        for index in range(len(self.st_x)):
            arrow_end_x[index] = (self.st_x[index]
                                  [int(len(self.st_x[index]) / 3)])
            arrow_start_x[index] = (self.st_x[index]
                                    [(int(len(self.st_x[index]) / 3)) - 1])
            arrow_end_y[index] = (self.st_y[index]
                                  [int(len(self.st_y[index]) / 3)])
            arrow_start_y[index] = (self.st_y[index]
                                    [(int(len(self.st_y[index]) / 3)) - 1])

        dif_x = arrow_end_x - arrow_start_x
        dif_y = arrow_end_y - arrow_start_y

        streamline_ang = np.arctan(dif_y / dif_x)

        ang1 = streamline_ang + (self.angle)
        ang2 = streamline_ang - (self.angle)

        seg1_x = np.cos(ang1) * self.arrow_scale
        seg1_y = np.sin(ang1) * self.arrow_scale
        seg2_x = np.cos(ang2) * self.arrow_scale
        seg2_y = np.sin(ang2) * self.arrow_scale

        point1_x = np.empty((len(dif_x)))
        point1_y = np.empty((len(dif_y)))
        point2_x = np.empty((len(dif_x)))
        point2_y = np.empty((len(dif_y)))

        for index in range(len(dif_x)):
            if dif_x[index] >= 0:
                point1_x[index] = arrow_end_x[index] - seg1_x[index]
                point1_y[index] = arrow_end_y[index] - seg1_y[index]
                point2_x[index] = arrow_end_x[index] - seg2_x[index]
                point2_y[index] = arrow_end_y[index] - seg2_y[index]
            else:
                point1_x[index] = arrow_end_x[index] + seg1_x[index]
                point1_y[index] = arrow_end_y[index] + seg1_y[index]
                point2_x[index] = arrow_end_x[index] + seg2_x[index]
                point2_y[index] = arrow_end_y[index] + seg2_y[index]

        space = np.empty((len(point1_x)))
        space[:] = np.nan

        # Combine arrays into matrix
        arrows_x = np.matrix([point1_x, arrow_end_x, point2_x, space])
        arrows_x = np.array(arrows_x)
        arrows_x = arrows_x.flatten('F')
        arrows_x = arrows_x.tolist()

        # Combine arrays into matrix
        arrows_y = np.matrix([point1_y, arrow_end_y, point2_y, space])
        arrows_y = np.array(arrows_y)
        arrows_y = arrows_y.flatten('F')
        arrows_y = arrows_y.tolist()

        return arrows_x, arrows_y

    def sum_streamlines(self):
        """
        Makes all streamlines readable as a single trace.

        :rtype (list, list): streamline_x: all x values for each streamline
            combined into single list and streamline_y: all y values for each
            streamline combined into single list
        """
        streamline_x = sum(self.st_x, [])
        streamline_y = sum(self.st_y, [])
        return streamline_x, streamline_y


class _OHLC(FigureFactory):
    """
    Refer to FigureFactory.create_ohlc_increase() for docstring.
    """
    def __init__(self, open, high, low, close, dates, **kwargs):
        self.open = open
        self.high = high
        self.low = low
        self.close = close
        self.empty = [None] * len(open)
        self.dates = dates

        self.all_x = []
        self.all_y = []
        self.increase_x = []
        self.increase_y = []
        self.decrease_x = []
        self.decrease_y = []
        self.get_all_xy()
        self.separate_increase_decrease()

    def get_all_xy(self):
        """
        Zip data to create OHLC shape

        OHLC shape: low to high vertical bar with
        horizontal branches for open and close values.
        If dates were added, the smallest date difference is calculated and
        multiplied by .2 to get the length of the open and close branches.
        If no date data was provided, the x-axis is a list of integers and the
        length of the open and close branches is .2.
        """
        self.all_y = list(zip(self.open, self.open, self.high,
                              self.low, self.close, self.close, self.empty))
        if self.dates is not None:
            date_dif = []
            for i in range(len(self.dates) - 1):
                date_dif.append(self.dates[i + 1] - self.dates[i])
            date_dif_min = (min(date_dif)) / 5
            self.all_x = [[x - date_dif_min, x, x, x, x, x +
                           date_dif_min, None] for x in self.dates]
        else:
            self.all_x = [[x - .2, x, x, x, x, x + .2, None]
                          for x in range(len(self.open))]

    def separate_increase_decrease(self):
        """
        Separate data into two groups: increase and decrease

        (1) Increase, where close > open and
        (2) Decrease, where close <= open
        """
        for index in range(len(self.open)):
            if self.close[index] is None:
                pass
            elif self.close[index] > self.open[index]:
                self.increase_x.append(self.all_x[index])
                self.increase_y.append(self.all_y[index])
            else:
                self.decrease_x.append(self.all_x[index])
                self.decrease_y.append(self.all_y[index])

    def get_increase(self):
        """
        Flatten increase data and get increase text

        :rtype (list, list, list): flat_increase_x: x-values for the increasing
            trace, flat_increase_y: y=values for the increasing trace and
            text_increase: hovertext for the increasing trace
        """
        flat_increase_x = FigureFactory._flatten(self.increase_x)
        flat_increase_y = FigureFactory._flatten(self.increase_y)
        text_increase = (("Open", "Open", "High",
                          "Low", "Close", "Close", '')
                         * (len(self.increase_x)))

        return flat_increase_x, flat_increase_y, text_increase

    def get_decrease(self):
        """
        Flatten decrease data and get decrease text

        :rtype (list, list, list): flat_decrease_x: x-values for the decreasing
            trace, flat_decrease_y: y=values for the decreasing trace and
            text_decrease: hovertext for the decreasing trace
        """
        flat_decrease_x = FigureFactory._flatten(self.decrease_x)
        flat_decrease_y = FigureFactory._flatten(self.decrease_y)
        text_decrease = (("Open", "Open", "High",
                          "Low", "Close", "Close", '')
                         * (len(self.decrease_x)))

        return flat_decrease_x, flat_decrease_y, text_decrease


class _Candlestick(FigureFactory):
    """
    Refer to FigureFactory.create_candlestick() for docstring.
    """
    def __init__(self, open, high, low, close, dates, **kwargs):
        self.open = open
        self.high = high
        self.low = low
        self.close = close
        if dates is not None:
            self.x = dates
        else:
            self.x = [x for x in range(len(self.open))]
        self.get_candle_increase()

    def get_candle_increase(self):
        """
        Separate increasing data from decreasing data.

        The data is increasing when close value > open value
        and decreasing when the close value <= open value.
        """
        increase_y = []
        increase_x = []
        for index in range(len(self.open)):
            if self.close[index] > self.open[index]:
                increase_y.append(self.low[index])
                increase_y.append(self.open[index])
                increase_y.append(self.close[index])
                increase_y.append(self.close[index])
                increase_y.append(self.close[index])
                increase_y.append(self.high[index])
                increase_x.append(self.x[index])

        increase_x = [[x, x, x, x, x, x] for x in increase_x]
        increase_x = FigureFactory._flatten(increase_x)

        return increase_x, increase_y

    def get_candle_decrease(self):
        """
        Separate increasing data from decreasing data.

        The data is increasing when close value > open value
        and decreasing when the close value <= open value.
        """
        decrease_y = []
        decrease_x = []
        for index in range(len(self.open)):
            if self.close[index] <= self.open[index]:
                decrease_y.append(self.low[index])
                decrease_y.append(self.open[index])
                decrease_y.append(self.close[index])
                decrease_y.append(self.close[index])
                decrease_y.append(self.close[index])
                decrease_y.append(self.high[index])
                decrease_x.append(self.x[index])

        decrease_x = [[x, x, x, x, x, x] for x in decrease_x]
        decrease_x = FigureFactory._flatten(decrease_x)

        return decrease_x, decrease_y


class _Distplot(FigureFactory):
    """
    Refer to TraceFactory.create_distplot() for docstring
    """
    def __init__(self, hist_data, group_labels,
                 bin_size, curve_type, colors,
                 rug_text, show_hist, show_curve):
        self.hist_data = hist_data
        self.group_labels = group_labels
        self.bin_size = bin_size
        self.show_hist = show_hist
        self.show_curve = show_curve
        self.trace_number = len(hist_data)
        if rug_text:
            self.rug_text = rug_text
        else:
            self.rug_text = [None] * self.trace_number

        self.start = []
        self.end = []
        if colors:
            self.colors = colors
        else:
            self.colors = [
                "rgb(31, 119, 180)", "rgb(255, 127, 14)",
                "rgb(44, 160, 44)", "rgb(214, 39, 40)",
                "rgb(148, 103, 189)", "rgb(140, 86, 75)",
                "rgb(227, 119, 194)", "rgb(127, 127, 127)",
                "rgb(188, 189, 34)", "rgb(23, 190, 207)"]
        self.curve_x = [None] * self.trace_number
        self.curve_y = [None] * self.trace_number

        for trace in self.hist_data:
            self.start.append(min(trace) * 1.)
            self.end.append(max(trace) * 1.)

    def make_hist(self):
        """
        Makes the histogram(s) for FigureFactory.create_distplot().

        :rtype (list) hist: list of histogram representations
        """
        hist = [None] * self.trace_number

        for index in range(self.trace_number):
            hist[index] = dict(type='histogram',
                               x=self.hist_data[index],
                               xaxis='x1',
                               yaxis='y1',
                               histnorm='probability',
                               name=self.group_labels[index],
                               legendgroup=self.group_labels[index],
                               marker=dict(color=self.colors[index]),
                               autobinx=False,
                               xbins=dict(start=self.start[index],
                                          end=self.end[index],
                                          size=self.bin_size[index]),
                               opacity=.7)
        return hist

    def make_kde(self):
        """
        Makes the kernel density estimation(s) for create_distplot().

        This is called when curve_type = 'kde' in create_distplot().

        :rtype (list) curve: list of kde representations
        """
        curve = [None] * self.trace_number
        for index in range(self.trace_number):
            self.curve_x[index] = [self.start[index] +
                                   x * (self.end[index] - self.start[index])
                                   / 500 for x in range(500)]
            self.curve_y[index] = (scipy.stats.gaussian_kde
                                   (self.hist_data[index])
                                   (self.curve_x[index]))
            self.curve_y[index] *= self.bin_size[index]

        for index in range(self.trace_number):
            curve[index] = dict(type='scatter',
                                x=self.curve_x[index],
                                y=self.curve_y[index],
                                xaxis='x1',
                                yaxis='y1',
                                mode='lines',
                                name=self.group_labels[index],
                                legendgroup=self.group_labels[index],
                                showlegend=False if self.show_hist else True,
                                marker=dict(color=self.colors[index]))
        return curve

    def make_normal(self):
        """
        Makes the normal curve(s) for create_distplot().

        This is called when curve_type = 'normal' in create_distplot().

        :rtype (list) curve: list of normal curve representations
        """
        curve = [None] * self.trace_number
        mean = [None] * self.trace_number
        sd = [None] * self.trace_number

        for index in range(self.trace_number):
            mean[index], sd[index] = (scipy.stats.norm.fit
                                      (self.hist_data[index]))
            self.curve_x[index] = [self.start[index] +
                                   x * (self.end[index] - self.start[index])
                                   / 500 for x in range(500)]
            self.curve_y[index] = scipy.stats.norm.pdf(
                self.curve_x[index], loc=mean[index], scale=sd[index])
            self.curve_y[index] *= self.bin_size[index]

        for index in range(self.trace_number):
            curve[index] = dict(type='scatter',
                                x=self.curve_x[index],
                                y=self.curve_y[index],
                                xaxis='x1',
                                yaxis='y1',
                                mode='lines',
                                name=self.group_labels[index],
                                legendgroup=self.group_labels[index],
                                showlegend=False if self.show_hist else True,
                                marker=dict(color=self.colors[index]))
        return curve

    def make_rug(self):
        """
        Makes the rug plot(s) for create_distplot().

        :rtype (list) rug: list of rug plot representations
        """
        rug = [None] * self.trace_number
        for index in range(self.trace_number):

            rug[index] = dict(type='scatter',
                              x=self.hist_data[index],
                              y=([self.group_labels[index]] *
                                 len(self.hist_data[index])),
                              xaxis='x1',
                              yaxis='y2',
                              mode='markers',
                              name=self.group_labels[index],
                              legendgroup=self.group_labels[index],
                              showlegend=(False if self.show_hist or
                                          self.show_curve else True),
                              text=self.rug_text[index],
                              marker=dict(color=self.colors[index],
                                          symbol='line-ns-open'))
        return rug


class _Dendrogram(FigureFactory):
    """Refer to FigureFactory.create_dendrogram() for docstring."""

    def __init__(self, X, orientation='bottom', labels=None, colorscale=None,
                 width="100%", height="100%", xaxis='xaxis', yaxis='yaxis'):
        # TODO: protected until #282
        from plotly.graph_objs import graph_objs
        self.orientation = orientation
        self.labels = labels
        self.xaxis = xaxis
        self.yaxis = yaxis
        self.data = []
        self.leaves = []
        self.sign = {self.xaxis: 1, self.yaxis: 1}
        self.layout = {self.xaxis: {}, self.yaxis: {}}

        if self.orientation in ['left', 'bottom']:
            self.sign[self.xaxis] = 1
        else:
            self.sign[self.xaxis] = -1

        if self.orientation in ['right', 'bottom']:
            self.sign[self.yaxis] = 1
        else:
            self.sign[self.yaxis] = -1

        (dd_traces, xvals, yvals,
            ordered_labels, leaves) = self.get_dendrogram_traces(X, colorscale)

        self.labels = ordered_labels
        self.leaves = leaves
        yvals_flat = yvals.flatten()
        xvals_flat = xvals.flatten()

        self.zero_vals = []

        for i in range(len(yvals_flat)):
            if yvals_flat[i] == 0.0 and xvals_flat[i] not in self.zero_vals:
                self.zero_vals.append(xvals_flat[i])

        self.zero_vals.sort()

        self.layout = self.set_figure_layout(width, height)
        self.data = graph_objs.Data(dd_traces)

    def get_color_dict(self, colorscale):
        """
        Returns colorscale used for dendrogram tree clusters.

        :param (list) colorscale: Colors to use for the plot in rgb format.
        :rtype (dict): A dict of default colors mapped to the user colorscale.

        """

        # These are the color codes returned for dendrograms
        # We're replacing them with nicer colors
        d = {'r': 'red',
             'g': 'green',
             'b': 'blue',
             'c': 'cyan',
             'm': 'magenta',
             'y': 'yellow',
             'k': 'black',
             'w': 'white'}
        default_colors = OrderedDict(sorted(d.items(), key=lambda t: t[0]))

        if colorscale is None:
            colorscale = [
                'rgb(0,116,217)',  # blue
                'rgb(35,205,205)',  # cyan
                'rgb(61,153,112)',  # green
                'rgb(40,35,35)',  # black
                'rgb(133,20,75)',  # magenta
                'rgb(255,65,54)',  # red
                'rgb(255,255,255)',  # white
                'rgb(255,220,0)']  # yellow

        for i in range(len(default_colors.keys())):
            k = list(default_colors.keys())[i]  # PY3 won't index keys
            if i < len(colorscale):
                default_colors[k] = colorscale[i]

        return default_colors

    def set_axis_layout(self, axis_key):
        """
        Sets and returns default axis object for dendrogram figure.

        :param (str) axis_key: E.g., 'xaxis', 'xaxis1', 'yaxis', yaxis1', etc.
        :rtype (dict): An axis_key dictionary with set parameters.

        """
        axis_defaults = {
                'type': 'linear',
                'ticks': 'outside',
                'mirror': 'allticks',
                'rangemode': 'tozero',
                'showticklabels': True,
                'zeroline': False,
                'showgrid': False,
                'showline': True,
            }

        if len(self.labels) != 0:
            axis_key_labels = self.xaxis
            if self.orientation in ['left', 'right']:
                axis_key_labels = self.yaxis
            if axis_key_labels not in self.layout:
                self.layout[axis_key_labels] = {}
            self.layout[axis_key_labels]['tickvals'] = \
                [zv*self.sign[axis_key] for zv in self.zero_vals]
            self.layout[axis_key_labels]['ticktext'] = self.labels
            self.layout[axis_key_labels]['tickmode'] = 'array'

        self.layout[axis_key].update(axis_defaults)

        return self.layout[axis_key]

    def set_figure_layout(self, width, height):
        """
        Sets and returns default layout object for dendrogram figure.

        """
        self.layout.update({
            'showlegend': False,
            'autosize': False,
            'hovermode': 'closest',
            'width': width,
            'height': height
        })

        self.set_axis_layout(self.xaxis)
        self.set_axis_layout(self.yaxis)

        return self.layout

    def get_dendrogram_traces(self, X, colorscale):
        """
        Calculates all the elements needed for plotting a dendrogram.

        :param (ndarray) X: Matrix of observations as array of arrays
        :param (list) colorscale: Color scale for dendrogram tree clusters
        :rtype (tuple): Contains all the traces in the following order:
            (a) trace_list: List of Plotly trace objects for dendrogram tree
            (b) icoord: All X points of the dendrogram tree as array of arrays
                with length 4
            (c) dcoord: All Y points of the dendrogram tree as array of arrays
                with length 4
            (d) ordered_labels: leaf labels in the order they are going to
                appear on the plot
            (e) P['leaves']: left-to-right traversal of the leaves

        """
        # TODO: protected until #282
        from plotly.graph_objs import graph_objs
        d = scs.distance.pdist(X)
        Z = sch.linkage(d, method='complete')
        P = sch.dendrogram(Z, orientation=self.orientation,
                           labels=self.labels, no_plot=True)

        icoord = scp.array(P['icoord'])
        dcoord = scp.array(P['dcoord'])
        ordered_labels = scp.array(P['ivl'])
        color_list = scp.array(P['color_list'])
        colors = self.get_color_dict(colorscale)

        trace_list = []

        for i in range(len(icoord)):
            # xs and ys are arrays of 4 points that make up the '∩' shapes
            # of the dendrogram tree
            if self.orientation in ['top', 'bottom']:
                xs = icoord[i]
            else:
                xs = dcoord[i]

            if self.orientation in ['top', 'bottom']:
                ys = dcoord[i]
            else:
                ys = icoord[i]
            color_key = color_list[i]
            trace = graph_objs.Scatter(
                x=np.multiply(self.sign[self.xaxis], xs),
                y=np.multiply(self.sign[self.yaxis], ys),
                mode='lines',
                marker=graph_objs.Marker(color=colors[color_key])
            )

            try:
                x_index = int(self.xaxis[-1])
            except ValueError:
                x_index = ''

            try:
                y_index = int(self.yaxis[-1])
            except ValueError:
                y_index = ''

            trace['xaxis'] = 'x' + x_index
            trace['yaxis'] = 'y' + y_index

            trace_list.append(trace)

        return trace_list, icoord, dcoord, ordered_labels, P['leaves']


class _AnnotatedHeatmap(FigureFactory):
    """
    Refer to TraceFactory.create_annotated_heatmap() for docstring
    """
    def __init__(self, z, x, y, annotation_text, colorscale,
                 font_colors, reversescale, **kwargs):
        from plotly.graph_objs import graph_objs

        self.z = z
        if x:
            self.x = x
        else:
            self.x = range(len(z[0]))
        if y:
            self.y = y
        else:
            self.y = range(len(z))
        if annotation_text is not None:
            self.annotation_text = annotation_text
        else:
            self.annotation_text = self.z
        self.colorscale = colorscale
        self.reversescale = reversescale
        self.font_colors = font_colors

    def get_text_color(self):
        """
        Get font color for annotations.

        The annotated heatmap can feature two text colors: min_text_color and
        max_text_color. The min_text_color is applied to annotations for
        heatmap values < (max_value - min_value)/2. The user can define these
        two colors. Otherwise the colors are defined logically as black or
        white depending on the heatmap's colorscale.

        :rtype (string, string) min_text_color, max_text_color: text
            color for annotations for heatmap values <
            (max_value - min_value)/2 and text color for annotations for
            heatmap values >= (max_value - min_value)/2
        """
        # Plotly colorscales ranging from a lighter shade to a darker shade
        colorscales = ['Greys', 'Greens', 'Blues',
                       'YIGnBu', 'YIOrRd', 'RdBu',
                       'Picnic', 'Jet', 'Hot', 'Blackbody',
                       'Earth', 'Electric', 'Viridis']
        # Plotly colorscales ranging from a darker shade to a lighter shade
        colorscales_reverse = ['Reds']
        if self.font_colors:
            min_text_color = self.font_colors[0]
            max_text_color = self.font_colors[-1]
        elif self.colorscale in colorscales and self.reversescale:
            min_text_color = '#000000'
            max_text_color = '#FFFFFF'
        elif self.colorscale in colorscales:
            min_text_color = '#FFFFFF'
            max_text_color = '#000000'
        elif self.colorscale in colorscales_reverse and self.reversescale:
            min_text_color = '#FFFFFF'
            max_text_color = '#000000'
        elif self.colorscale in colorscales_reverse:
            min_text_color = '#000000'
            max_text_color = '#FFFFFF'
        elif isinstance(self.colorscale, list):
            if 'rgb' in self.colorscale[0][1]:
                min_col = map(int,
                              self.colorscale[0][1].strip('rgb()').split(','))
                max_col = map(int,
                              self.colorscale[-1][1].strip('rgb()').split(','))
            elif '#' in self.colorscale[0][1]:
                    min_col = FigureFactory._hex_to_rgb(self.colorscale[0][1])
                    max_col = FigureFactory._hex_to_rgb(self.colorscale[-1][1])
            else:
                min_col = [255, 255, 255]
                max_col = [255, 255, 255]

            if (min_col[0]*0.299 + min_col[1]*0.587 + min_col[2]*0.114) > 186:
                min_text_color = '#000000'
            else:
                min_text_color = '#FFFFFF'
            if (max_col[0]*0.299 + max_col[1]*0.587 + max_col[2]*0.114) > 186:
                max_text_color = '#000000'
            else:
                max_text_color = '#FFFFFF'
        else:
            min_text_color = '#000000'
            max_text_color = '#000000'
        return min_text_color, max_text_color

    def get_z_mid(self):
        """
        Get the mid value of z matrix

        :rtype (float) z_avg: average val from z matrix
        """
        if _numpy_imported and isinstance(self.z, np.ndarray):
            z_min = np.amin(self.z)
            z_max = np.amax(self.z)
        else:
            z_min = min(min(self.z))
            z_max = max(max(self.z))
        z_mid = (z_max+z_min) / 2
        return z_mid

    def make_annotations(self):
        """
        Get annotations for each cell of the heatmap with graph_objs.Annotation

        :rtype (list[dict]) annotations: list of annotations for each cell of
            the heatmap
        """
        from plotly.graph_objs import graph_objs
        min_text_color, max_text_color = _AnnotatedHeatmap.get_text_color(self)
        z_mid = _AnnotatedHeatmap.get_z_mid(self)
        annotations = []
        for n, row in enumerate(self.z):
            for m, val in enumerate(row):
                font_color = min_text_color if val < z_mid else max_text_color
                annotations.append(
                    graph_objs.Annotation(
                        text=str(self.annotation_text[n][m]),
                        x=self.x[m],
                        y=self.y[n],
                        xref='x1',
                        yref='y1',
                        font=dict(color=font_color),
                        showarrow=False))
        return annotations


class _Table(FigureFactory):
    """
    Refer to TraceFactory.create_table() for docstring
    """
    def __init__(self, table_text, colorscale, font_colors, index,
                 index_title, annotation_offset, **kwargs):
        from plotly.graph_objs import graph_objs
        if _pandas_imported and isinstance(table_text, pd.DataFrame):
            headers = table_text.columns.tolist()
            table_text_index = table_text.index.tolist()
            table_text = table_text.values.tolist()
            table_text.insert(0, headers)
            if index:
                table_text_index.insert(0, index_title)
                for i in range(len(table_text)):
                    table_text[i].insert(0, table_text_index[i])
        self.table_text = table_text
        self.colorscale = colorscale
        self.font_colors = font_colors
        self.index = index
        self.annotation_offset = annotation_offset
        self.x = range(len(table_text[0]))
        self.y = range(len(table_text))

    def get_table_matrix(self):
        """
        Create z matrix to make heatmap with striped table coloring

        :rtype (list[list]) table_matrix: z matrix to make heatmap with striped
            table coloring.
        """
        header = [0] * len(self.table_text[0])
        odd_row = [.5] * len(self.table_text[0])
        even_row = [1] * len(self.table_text[0])
        table_matrix = [None] * len(self.table_text)
        table_matrix[0] = header
        for i in range(1, len(self.table_text), 2):
            table_matrix[i] = odd_row
        for i in range(2, len(self.table_text), 2):
            table_matrix[i] = even_row
        if self.index:
            for array in table_matrix:
                array[0] = 0
        return table_matrix

    def get_table_font_color(self):
        """
        Fill font-color array.

        Table text color can vary by row so this extends a single color or
        creates an array to set a header color and two alternating colors to
        create the striped table pattern.

        :rtype (list[list]) all_font_colors: list of font colors for each row
            in table.
        """
        if len(self.font_colors) == 1:
            all_font_colors = self.font_colors*len(self.table_text)
        elif len(self.font_colors) == 3:
            all_font_colors = list(range(len(self.table_text)))
            all_font_colors[0] = self.font_colors[0]
            for i in range(1, len(self.table_text), 2):
                all_font_colors[i] = self.font_colors[1]
            for i in range(2, len(self.table_text), 2):
                all_font_colors[i] = self.font_colors[2]
        elif len(self.font_colors) == len(self.table_text):
            all_font_colors = self.font_colors
        else:
            all_font_colors = ['#000000']*len(self.table_text)
        return all_font_colors

    def make_table_annotations(self):
        """
        Generate annotations to fill in table text

        :rtype (list) annotations: list of annotations for each cell of the
            table.
        """
        from plotly.graph_objs import graph_objs
        table_matrix = _Table.get_table_matrix(self)
        all_font_colors = _Table.get_table_font_color(self)
        annotations = []
        for n, row in enumerate(self.table_text):
            for m, val in enumerate(row):
                # Bold text in header and index
                format_text = ('<b>' + str(val) + '</b>' if n == 0 or
                               self.index and m < 1 else str(val))
                # Match font color of index to font color of header
                font_color = (self.font_colors[0] if self.index and m == 0
                              else all_font_colors[n])
                annotations.append(
                    graph_objs.Annotation(
                        text=format_text,
                        x=self.x[m] - self.annotation_offset,
                        y=self.y[n],
                        xref='x1',
                        yref='y1',
                        align="left",
                        xanchor="left",
                        font=dict(color=font_color),
                        showarrow=False))
        return annotations<|MERGE_RESOLUTION|>--- conflicted
+++ resolved
@@ -1517,44 +1517,6 @@
                                          "of vmax.")
         # find distance t of zval from vmin to vmax where the distance
         # is normalized to be between 0 and 1
-<<<<<<< HEAD
-        t = (zval - vmin)/float((vmax - vmin))
-
-        # for colormaps of more than 2 colors, find two closest colors based
-        # on relative position between vmin and vmax
-        if len(colormap) == 1:
-            t_color = colormap[0]
-        else:
-            num_steps = len(colormap) - 1
-            step = 1./num_steps
-
-            if t == 1.0:
-                t_color = FigureFactory._find_intermediate_color(
-                    colormap[int(t/step) - 1],
-                    colormap[int(t/step)],
-                    t
-                )
-            else:
-                new_t = (t - int(t/step)*step)/float(step)
-
-                t_color = FigureFactory._find_intermediate_color(
-                    colormap[int(t/step)],
-                    colormap[int(t/step) + 1],
-                    new_t
-                )
-
-        t_color = (t_color[0]*255.0, t_color[1]*255.0, t_color[2]*255.0)
-        labelled_color = 'rgb{}'.format(t_color)
-
-        return labelled_color
-
-    @staticmethod
-    def _tri_indices(simplices):
-        """
-        Returns a triplet of lists containing simplex coordinates
-        """
-        return ([triplet[c] for triplet in simplices] for c in range(3))
-=======
         t = (zvals - vmin) / float((vmax - vmin))
         t_colors = FigureFactory._find_intermediate_color(colormap[0],
                                                           colormap[1],
@@ -1563,7 +1525,6 @@
         labelled_colors = ['rgb(%s, %s, %s)' % (i, j, k)
                            for i, j, k in t_colors.T]
         return labelled_colors
->>>>>>> a8f905bd
 
     @staticmethod
     def _trisurf(x, y, z, simplices, colormap=None, color_func=None,
