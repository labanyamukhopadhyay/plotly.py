--- conflicted
+++ resolved
@@ -1,8 +1,4 @@
 from collections import deque
-<<<<<<< HEAD
-import json
-=======
->>>>>>> c225d6fc
 import uuid
 import sys
 
@@ -11,13 +7,9 @@
 from IPython.utils.traitlets import Unicode
 from IPython.display import Javascript, display
 
-<<<<<<< HEAD
-from plotly import utils
 import plotly.plotly.plotly as py
-=======
 from plotly import utils, tools
 from plotly.graph_objs import Figure
->>>>>>> c225d6fc
 from pkg_resources import resource_string
 
 # even though python 2.6 wouldn't be able to run *any* of this...
@@ -109,8 +101,11 @@
                 message = content['message']['ranges']
 
             self._event_handlers[content['event']](self, message)
+
         if content.get('event', '') == 'getAttributes':
             self._attributes = content.get('response', {})
+
+            # there might be a save pending, use the plotly module to save
             if self._flags['save_pending']:
                 self._flags['save_pending'] = False
                 url = py.plot(self._attributes, auto_open=False,
@@ -692,7 +687,6 @@
             message['newIndices'] = new_indices
         self._handle_outgoing_message(message)
 
-<<<<<<< HEAD
     def save(self, ignore_defaults=False, filename=''):
         """
         Save a copy of the current state of the widget in plotly.
@@ -704,7 +698,8 @@
         self._flags['save_pending'] = True
         self._filename = filename
         message = {'task': 'getAttributes', 'ignoreDefaults': ignore_defaults}
-=======
+        self._handle_outgoing_message(message)
+
     def extend_traces(self, update, indices=(0,), max_points=None):
         """ Append data points to existing traces in the Plotly graph.
 
@@ -845,5 +840,4 @@
         }
         if max_points is not None:
             message['maxPoints'] = max_points
->>>>>>> c225d6fc
         self._handle_outgoing_message(message)